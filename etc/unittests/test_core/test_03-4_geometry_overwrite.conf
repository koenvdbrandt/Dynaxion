--- conflicted
+++ resolved
@@ -7,9 +7,6 @@
 
 [GeometryBuilderGeant4]
 
-<<<<<<< HEAD
+
 #PASS (TRACE) [I:GeometryBuilderGeant4]  Sensor dimensions: (1.3mm,2.4mm,700um)
-=======
-#PASS (TRACE) [I:GeometryBuilderGeant4]  Sensor dimensions: (1.3,2.4,0.7)
-#LABEL coverage
->>>>>>> 3b9c7c98
+
