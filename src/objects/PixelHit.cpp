--- conflicted
+++ resolved
@@ -69,15 +69,9 @@
 
     // Return as a vector of mc particles
     return mc_particles;
-<<<<<<< HEAD
-}
-=======
 }
 
 void PixelHit::print(std::ostream& out) const {
     out << "PixelHit " << this->getIndex().X() << ", " << this->getIndex().Y() << ", " << this->getSignal() << ", "
         << this->getTime();
-}
-
-ClassImp(PixelHit)
->>>>>>> ee6e753c
+}