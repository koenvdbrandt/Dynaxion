/**
 * @file
 * @brief Implementation of object with digitized pixel hit
 * @copyright Copyright (c) 2017 CERN and the Allpix Squared authors.
 * This software is distributed under the terms of the MIT License, copied verbatim in the file "LICENSE.md".
 * In applying this license, CERN does not waive the privileges and immunities granted to it by virtue of its status as an
 * Intergovernmental Organization or submit itself to any jurisdiction.
 */

#include "PixelHit.hpp"

#include <set>

#include "DepositedCharge.hpp"
#include "PropagatedCharge.hpp"
#include "exceptions.h"

using namespace allpix;

PixelHit::PixelHit(Pixel pixel, double time, double signal, const PixelCharge* pixel_charge)
    : pixel_(std::move(pixel)), time_(time), signal_(signal) {
    pixel_charge_ = const_cast<PixelCharge*>(pixel_charge); // NOLINT
    // Get the unique set of MC particles
    std::set<const MCParticle*> unique_particles;
    for(auto mc_particle : pixel_charge->getMCParticles()) {
        unique_particles.insert(mc_particle);
    }
    // Store the MC particle references
    for(auto mc_particle : unique_particles) {
        mc_particles_.Add(const_cast<MCParticle*>(mc_particle)); // NOLINT
    }
}

const Pixel& PixelHit::getPixel() const {
    return pixel_;
}

Pixel::Index PixelHit::getIndex() const {
    return getPixel().getIndex();
}

/**
 * @throws MissingReferenceException If the pointed object is not in scope
 *
 * Object is stored as TRef and can only be accessed if pointed object is in scope
 */
const PixelCharge* PixelHit::getPixelCharge() const {
    auto pixel_charge = dynamic_cast<PixelCharge*>(pixel_charge_.GetObject());
    if(pixel_charge == nullptr) {
        throw MissingReferenceException(typeid(*this), typeid(PixelCharge));
    }
    return pixel_charge;
}

/**
 * @throws MissingReferenceException If the pointed object is not in scope
 *
 * MCParticles can only be fetched if the full history of objects are in scope and stored
 */
std::vector<const MCParticle*> PixelHit::getMCParticles() const {

    std::vector<const MCParticle*> mc_particles;
    for(auto mc_particle : mc_particles_) {
        if(mc_particle == nullptr) {
            throw MissingReferenceException(typeid(*this), typeid(MCParticle));
        }
        mc_particles.emplace_back(dynamic_cast<MCParticle*>(mc_particle));
    }

    // Return as a vector of mc particles
<<<<<<< HEAD
    return std::vector<const MCParticle*>(unique_particles.begin(), unique_particles.end());
}
=======
    return mc_particles;
}

ClassImp(PixelHit)
>>>>>>> e663f24a
<|MERGE_RESOLUTION|>--- conflicted
+++ resolved
@@ -68,12 +68,5 @@
     }
 
     // Return as a vector of mc particles
-<<<<<<< HEAD
-    return std::vector<const MCParticle*>(unique_particles.begin(), unique_particles.end());
-}
-=======
     return mc_particles;
-}
-
-ClassImp(PixelHit)
->>>>>>> e663f24a
+}