/**
 * @file
 * @brief Implementation of Monte-Carlo particle object
 * @copyright Copyright (c) 2017 CERN and the Allpix Squared authors.
 * This software is distributed under the terms of the MIT License, copied verbatim in the file "LICENSE.md".
 * In applying this license, CERN does not waive the privileges and immunities granted to it by virtue of its status as an
 * Intergovernmental Organization or submit itself to any jurisdiction.
 */

#include "MCParticle.hpp"
#include <sstream>

using namespace allpix;

MCParticle::MCParticle(ROOT::Math::XYZPoint local_start_point,
                       ROOT::Math::XYZPoint global_start_point,
                       ROOT::Math::XYZPoint local_end_point,
                       ROOT::Math::XYZPoint global_end_point,
                       int particle_id)
    : local_start_point_(std::move(local_start_point)), global_start_point_(std::move(global_start_point)),
      local_end_point_(std::move(local_end_point)), global_end_point_(std::move(global_end_point)),
      particle_id_(particle_id) {
    setParent(nullptr);
    setTrack(nullptr);
}

ROOT::Math::XYZPoint MCParticle::getLocalStartPoint() const {
    return local_start_point_;
}
ROOT::Math::XYZPoint MCParticle::getGlobalStartPoint() const {
    return global_start_point_;
}

ROOT::Math::XYZPoint MCParticle::getLocalEndPoint() const {
    return local_end_point_;
}
ROOT::Math::XYZPoint MCParticle::getGlobalEndPoint() const {
    return global_end_point_;
}

int MCParticle::getParticleID() const {
    return particle_id_;
}

void MCParticle::setParent(const MCParticle* mc_particle) {
    parent_ = const_cast<MCParticle*>(mc_particle); // NOLINT
}

/**
 * Object is stored as TRef and can only be accessed if pointed object is in scope
 */
const MCParticle* MCParticle::getParent() const {
    return dynamic_cast<MCParticle*>(parent_.GetObject());
}

<<<<<<< HEAD
void MCParticle::setParent(const MCParticle* mc_particle) {
    parent_ = const_cast<MCParticle*>(mc_particle); // NOLINT
}
=======
void MCParticle::setTrack(const MCTrack* mc_track) {
    track_ = const_cast<MCTrack*>(mc_track); // NOLINT
}

/**
 * Object is stored as TRef and can only be accessed if pointed object is in scope
 */
const MCTrack* MCParticle::getTrack() const {
    return dynamic_cast<MCTrack*>(track_.GetObject());
}

void MCParticle::print(std::ostream& out) const {
    static const size_t big_gap = 25;
    static const size_t med_gap = 10;
    static const size_t small_gap = 6;
    static const size_t largest_output = big_gap + 3 * med_gap + 3 * small_gap;

    auto track = getTrack();
    auto parent = getParent();

    auto title = std::stringstream();
    title << "--- Printing MCParticle information (" << this << ") ";
    out << '\n'
        << std::setw(largest_output) << std::left << std::setfill('-') << title.str() << '\n'
        << std::setfill(' ') << std::left << std::setw(big_gap) << "Particle type (PDG ID): " << std::right
        << std::setw(small_gap) << particle_id_ << '\n'
        << std::left << std::setw(big_gap) << "Local start point:" << std::right << std::setw(med_gap)
        << local_start_point_.X() << std::setw(small_gap) << " mm |" << std::setw(med_gap) << local_start_point_.Y()
        << std::setw(small_gap) << " mm |" << std::setw(med_gap) << local_start_point_.Z() << std::setw(small_gap)
        << " mm  \n"
        << std::left << std::setw(big_gap) << "Global start point:" << std::right << std::setw(med_gap)
        << global_start_point_.X() << std::setw(small_gap) << " mm |" << std::setw(med_gap) << global_start_point_.Y()
        << std::setw(small_gap) << " mm |" << std::setw(med_gap) << global_start_point_.Z() << std::setw(small_gap)
        << " mm  \n"
        << std::left << std::setw(big_gap) << "Local end point:" << std::right << std::setw(med_gap) << local_end_point_.X()
        << std::setw(small_gap) << " mm |" << std::setw(med_gap) << local_end_point_.Y() << std::setw(small_gap) << " mm |"
        << std::setw(med_gap) << local_end_point_.Z() << std::setw(small_gap) << " mm  \n"
        << std::left << std::setw(big_gap) << "Global end point:" << std::right << std::setw(med_gap)
        << global_end_point_.X() << std::setw(small_gap) << " mm |" << std::setw(med_gap) << global_end_point_.Y()
        << std::setw(small_gap) << " mm |" << std::setw(med_gap) << global_end_point_.Z() << std::setw(small_gap)
        << " mm  \n"
        << std::left << std::setw(big_gap) << "Linked parent:";
    if(parent != nullptr) {
        out << std::right << std::setw(small_gap) << parent << '\n';
    } else {
        out << std::right << std::setw(small_gap) << "<nullptr>\n";
    }
    out << std::left << std::setw(big_gap) << "Linked track:";
    if(track != nullptr) {
        out << std::right << std::setw(small_gap) << track << '\n';
    } else {
        out << std::right << std::setw(small_gap) << "<nullptr>\n";
    }
    out << std::setfill('-') << std::setw(largest_output) << "" << std::setfill(' ') << std::endl;
}

ClassImp(MCParticle)
>>>>>>> ee6e753c
<|MERGE_RESOLUTION|>--- conflicted
+++ resolved
@@ -53,11 +53,6 @@
     return dynamic_cast<MCParticle*>(parent_.GetObject());
 }
 
-<<<<<<< HEAD
-void MCParticle::setParent(const MCParticle* mc_particle) {
-    parent_ = const_cast<MCParticle*>(mc_particle); // NOLINT
-}
-=======
 void MCParticle::setTrack(const MCTrack* mc_track) {
     track_ = const_cast<MCTrack*>(mc_track); // NOLINT
 }
@@ -112,7 +107,4 @@
         out << std::right << std::setw(small_gap) << "<nullptr>\n";
     }
     out << std::setfill('-') << std::setw(largest_output) << "" << std::setfill(' ') << std::endl;
-}
-
-ClassImp(MCParticle)
->>>>>>> ee6e753c
+}