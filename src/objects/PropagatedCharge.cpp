--- conflicted
+++ resolved
@@ -35,9 +35,6 @@
         throw MissingReferenceException(typeid(*this), typeid(DepositedCharge));
     }
     return deposited_charge;
-<<<<<<< HEAD
-}
-=======
 }
 
 /**
@@ -51,7 +48,4 @@
         throw MissingReferenceException(typeid(*this), typeid(MCParticle));
     }
     return mc_particle;
-}
-
-ClassImp(PropagatedCharge)
->>>>>>> e663f24a
+}