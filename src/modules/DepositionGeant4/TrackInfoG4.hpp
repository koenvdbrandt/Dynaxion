--- conflicted
+++ resolved
@@ -129,11 +129,6 @@
         int origin_g4_process_type_{};
         // PDG particle id
         int particle_id_{};
-<<<<<<< HEAD
-        // Number of steps this track made in Geant4
-        int n_steps_;
-=======
->>>>>>> 2fa3d73d
         // Start point of track (in mm)
         ROOT::Math::XYZPoint start_point_{};
         // Start Time of the track (in ns)
