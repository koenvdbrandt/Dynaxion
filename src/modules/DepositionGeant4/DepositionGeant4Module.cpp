/**
 * @file
 * @brief Implementation of Geant4 deposition module
 * @remarks Based on code from Mathieu Benoit
 * @copyright Copyright (c) 2017-2020 CERN and the Allpix Squared authors.
 * This software is distributed under the terms of the MIT License, copied verbatim in the file "LICENSE.md".
 * In applying this license, CERN does not waive the privileges and immunities granted to it by virtue of its status as an
 * Intergovernmental Organization or submit itself to any jurisdiction.
 */

#include "DepositionGeant4Module.hpp"

#include <limits>
#include <string>
#include <utility>

#include <G4EmParameters.hh>
#include <G4HadronicProcessStore.hh>
#include <G4LogicalVolume.hh>
#include <G4PhysListFactory.hh>
#include <G4RadioactiveDecayPhysics.hh>
#include <G4RunManager.hh>
#include <G4StepLimiterPhysics.hh>
#include <G4UImanager.hh>
#include <G4UserLimits.hh>

#include "G4EmStandardPhysics_option4.hh"
#include "G4OpticalPhysics.hh"

#include "G4FieldManager.hh"
#include "G4TransportationManager.hh"
#include "G4UniformMagField.hh"

#include "core/config/exceptions.h"
#include "core/geometry/GeometryManager.hpp"
#include "core/geometry/ScintillatorModel.hpp"

#include "core/module/exceptions.h"
#include "core/utils/log.h"
#include "objects/DepositedCharge.hpp"
#include "tools/ROOT.h"
#include "tools/geant4.h"

#include "GeneratorActionG4.hpp"
#include "SensitiveDetectorActionG4.hpp"
#include "SensitiveScintillatorActionG4.hpp"
#include "SetTrackInfoUserHookG4.hpp"

#define G4_NUM_SEEDS 10

using namespace allpix;

/**
 * Includes the particle source point to the geometry using \ref GeometryManager::addPoint.
 */
DepositionGeant4Module::DepositionGeant4Module(Configuration& config, Messenger* messenger, GeometryManager* geo_manager)
    : Module(config), messenger_(messenger), geo_manager_(geo_manager), last_event_num_(1), run_manager_g4_(nullptr) {
    // Create user limits for maximum step length in the sensor
    user_limits_ = std::make_unique<G4UserLimits>(config_.get<double>("max_step_length", Units::get(1.0, "um")));

    // Set default physics list
    config_.setDefault("physics_list", "FTFP_BERT_LIV");

    config_.setDefault("source_type", "beam");
    config_.setDefault<bool>("output_plots", false);
    config_.setDefault<int>("output_plots_scale", Units::get(100, "ke"));

    // Set alias for support of old particle source definition
    config_.setAlias("source_position", "beam_position");
    config_.setAlias("source_energy", "beam_energy");
    config_.setAlias("source_energy_spread", "beam_energy_spread");

    // Add the particle source position to the geometry
    geo_manager_->addPoint(config_.get<ROOT::Math::XYZPoint>("source_position"));
}

/**
 * Module depends on \ref GeometryBuilderGeant4Module loaded first, because it owns the pointer to the Geant4 run manager.
 */
void DepositionGeant4Module::init() {
    // Load the G4 run manager (which is owned by the geometry builder)
    run_manager_g4_ = G4RunManager::GetRunManager();
    if(run_manager_g4_ == nullptr) {
        throw ModuleError("Cannot deposit charges using Geant4 without a Geant4 geometry builder");
    }

    // Suppress all output from G4
    SUPPRESS_STREAM(G4cout);

    // Get UI manager for sending commands
    G4UImanager* ui_g4 = G4UImanager::GetUIpointer();

    // Apply optional PAI model
    if(config_.get<bool>("enable_pai", false)) {
        LOG(TRACE) << "Enabling PAI model on all detectors";
        G4EmParameters::Instance();

        for(auto& detector : geo_manager_->getDetectors()) {
            // Get logical volume
            auto logical_volume = detector->getExternalObject<G4LogicalVolume>("sensor_log");
            if(logical_volume == nullptr) {
                throw ModuleError("Detector " + detector->getName() + " has no sensitive device (broken Geant4 geometry)");
            }
            // Create region
            G4Region* region = new G4Region(detector->getName() + "_sensor_region");
            region->AddRootLogicalVolume(logical_volume.get());

            auto pai_model = config_.get<std::string>("pai_model", "pai");
            auto lcase_model = pai_model;
            std::transform(lcase_model.begin(), lcase_model.end(), lcase_model.begin(), ::tolower);
            if(lcase_model == "pai") {
                pai_model = "PAI";
            } else if(lcase_model == "paiphoton") {
                pai_model = "PAIphoton";
            } else {
                throw InvalidValueError(config_, "pai_model", "model has to be either 'pai' or 'paiphoton'");
            }

            ui_g4->ApplyCommand("/process/em/AddPAIRegion all " + region->GetName() + " " + pai_model);
        }
    }

    // Find the physics list
    G4PhysListFactory physListFactory;
    G4VModularPhysicsList* physicsList = physListFactory.GetReferencePhysList(config_.get<std::string>("physics_list"));
    if(physicsList == nullptr) {
        std::string message = "specified physics list does not exists";
        std::vector<G4String> base_lists = physListFactory.AvailablePhysLists();
        message += " (available base lists are ";
        for(auto& base_list : base_lists) {
            message += base_list;
            message += ", ";
        }
        message = message.substr(0, message.size() - 2);
        message += " with optional suffixes for electromagnetic lists ";
        std::vector<G4String> em_lists = physListFactory.AvailablePhysListsEM();
        for(auto& em_list : em_lists) {
            if(em_list.empty()) {
                continue;
            }
            message += em_list;
            message += ", ";
        }
        message = message.substr(0, message.size() - 2);
        message += ")";

        throw InvalidValueError(config_, "physics_list", message);
    } else {
        LOG(INFO) << "Using G4 physics list \"" << config_.get<std::string>("physics_list") << "\"";
    }
    // Register a step limiter (uses the user limits defined earlier)
    physicsList->RegisterPhysics(new G4StepLimiterPhysics());

    // Register radioactive decay physics lists
    physicsList->RegisterPhysics(new G4RadioactiveDecayPhysics());

    // Scintillator stuff
    auto optical_physics = config_.get<bool>("optical_physics", false);
    if(optical_physics) {
        physicsList->ReplacePhysics(new G4EmStandardPhysics_option4());

        auto wls = config_.get<std::string>("wls", "delta");
        auto scint_yield_factor = config_.get<double>("scint_yield_factor", 1.0);
        auto scint_ex_ratio = config_.get<double>("scint_ex_ratio", 1.0);
        auto max_photons_per_step = config_.get<int>("max_photons_per_step", 100);
        auto max_delta_beta_per_step = config_.get<double>("max_delta_beta_per_step", 1.0);
        auto cherenkov_secondaries = config_.get<bool>("cherenkov_secondaries", true);
        auto scint_secondaries = config_.get<bool>("scint_secondaries", true);

        G4OpticalPhysics* opticalPhysics = new G4OpticalPhysics();
        opticalPhysics->SetWLSTimeProfile(wls);
        opticalPhysics->SetFiniteRiseTime(true);
        opticalPhysics->SetScintillationYieldFactor(scint_yield_factor);
        opticalPhysics->SetScintillationExcitationRatio(scint_ex_ratio);
        opticalPhysics->SetMaxNumPhotonsPerStep(max_photons_per_step);
        opticalPhysics->SetMaxBetaChangePerStep(max_delta_beta_per_step);
        opticalPhysics->SetTrackSecondariesFirst(kCerenkov, cherenkov_secondaries);
        opticalPhysics->SetTrackSecondariesFirst(kScintillation, scint_secondaries);

        physicsList->RegisterPhysics(opticalPhysics);
    }
    // Set the range-cut off threshold for secondary production:
    double production_cut;
    if(config_.has("range_cut")) {
        production_cut = config_.get<double>("range_cut");
        LOG(INFO) << "Setting configured G4 production cut to " << Units::display(production_cut, {"mm", "um"});
    } else {
        // Define the production cut as one fifth of the minimum size (thickness, pitch) among the detectors
        double min_size = std::numeric_limits<double>::max();
        std::string min_detector;
        for(auto& detector : geo_manager_->getDetectors()) {
            auto model = detector->getModel();
            double prev_min_size = min_size;
            min_size =
                std::min({min_size, model->getPixelSize().x(), model->getPixelSize().y(), model->getSensorSize().z()});
            if(min_size != prev_min_size) {
                min_detector = detector->getName();
            }
        }
        production_cut = min_size / 5;
        LOG(INFO) << "Setting G4 production cut to " << Units::display(production_cut, {"mm", "um"})
                  << ", derived from properties of detector \"" << min_detector << "\"";
    }
    ui_g4->ApplyCommand("/run/setCut " + std::to_string(production_cut));

    // Initialize the physics list
    LOG(TRACE) << "Initializing physics processes";
    run_manager_g4_->SetUserInitialization(physicsList);
    run_manager_g4_->InitializePhysics();

    // Initialize the full run manager to ensure correct state flags
    run_manager_g4_->Initialize();

    // Build particle generator
    LOG(TRACE) << "Constructing particle source";
    auto generator = new GeneratorActionG4(config_);
    run_manager_g4_->SetUserAction(generator);

    track_info_manager_ = std::make_unique<TrackInfoManager>();

    // Default value chosen to ensure proper gamma generation for Cs137 decay
    auto decay_cutoff_time = config_.get<double>("decay_cutoff_time", 2.21e+11);

    // User hook to store additional information at track initialization and termination as well as custom track ids
    auto userTrackIDHook = new SetTrackInfoUserHookG4(track_info_manager_.get(), decay_cutoff_time);
    run_manager_g4_->SetUserAction(userTrackIDHook);

    if(geo_manager_->hasMagneticField()) {
        MagneticFieldType magnetic_field_type_ = geo_manager_->getMagneticFieldType();

        if(magnetic_field_type_ == MagneticFieldType::CONSTANT) {
            ROOT::Math::XYZVector b_field = geo_manager_->getMagneticField(ROOT::Math::XYZPoint(0., 0., 0.));
            G4MagneticField* magField = new G4UniformMagField(G4ThreeVector(b_field.x(), b_field.y(), b_field.z()));
            G4FieldManager* globalFieldMgr = G4TransportationManager::GetTransportationManager()->GetFieldManager();
            globalFieldMgr->SetDetectorField(magField);
            globalFieldMgr->CreateChordFinder(magField);
        } else {
            throw ModuleError("Magnetic field enabled, but not constant. This can't be handled by this module yet.");
        }
    }

    // Get the creation energy for charge (default is silicon electron hole pair energy)
    auto charge_creation_energy = config_.get<double>("charge_creation_energy", Units::get(3.64, "eV"));
    auto fano_factor = config_.get<double>("fano_factor", 0.115);

    // Prepare seeds for Geant4:
    // NOTE Assumes this is the only Geant4 module using random numbers
    std::string seed_command = "/random/setSeeds ";
    for(int i = 0; i < G4_NUM_SEEDS; ++i) {
        seed_command += std::to_string(static_cast<uint32_t>(getRandomSeed() % INT_MAX));
        if(i != G4_NUM_SEEDS - 1) {
            seed_command += " ";
        }
    }

    // Loop through all detectors and set the sensitive detector action that handles the particle passage
    bool useful_deposition = false;
    for(auto& detector : geo_manager_->getDetectors()) {

        // Do not add sensitive detector for detectors that have no listeners for the deposited charges
        // FIXME Probably the MCParticle has to be checked as well
        if(!messenger_->hasReceiver(this,
                                    std::make_shared<DepositedChargeMessage>(std::vector<DepositedCharge>(), detector)) &&
           !messenger_->hasReceiver(this,
                                    std::make_shared<ScintillatorHitMessage>(std::vector<ScintillatorHit>(), detector))) {
            LOG(INFO) << "Not depositing charges in " << detector->getName()
                      << " because there is no listener for its output";
            continue;
        }
        useful_deposition = true;

        auto logical_volume = detector->getExternalObject<G4LogicalVolume>("sensor_log");
        if(logical_volume == nullptr) {
            throw ModuleError("Scintillator " + detector->getName() + " has no sensitive device (broken Geant4 geometry)");
        }

        // Apply the user limits to this element
        logical_volume->SetUserLimits(user_limits_.get());

        // Set the sensitive actions for the different types of detectors
        if(std::dynamic_pointer_cast<ScintillatorModel>(detector->getModel()) != nullptr) {
            auto sensitive_scintillator_action_ =
                new SensitiveScintillatorActionG4(this, detector, messenger_, track_info_manager_.get(), getRandomSeed());

            // Add the sensitive detector action
            logical_volume->SetSensitiveDetector(sensitive_scintillator_action_);

            scintillator_sensors_.push_back(sensitive_scintillator_action_);
        } else {
            auto sensitive_detector_action_ = new SensitiveDetectorActionG4(
                this, detector, messenger_, track_info_manager_.get(), charge_creation_energy, fano_factor, getRandomSeed());

            // Add the sensitive detector action
            logical_volume->SetSensitiveDetector(sensitive_detector_action_);
            detector_sensors_.push_back(sensitive_detector_action_);
        }
    }
    // If requested, prepare output plots
    if(config_.get<bool>("output_plots")) {
        LOG(TRACE) << "Creating output plots";

        // Plot axis are in kilo electrons - convert from framework units!
        auto maximum_charge = static_cast<int>(Units::convert(config_.get<int>("output_scale_charge", 100), "ke"));
        auto maximum_hits = config_.get<int>("output_scale_hits", 10000);
        auto maximum_wavelength =
            static_cast<int>(Units::convert(config_.get<double>("output_scale_wavelength", 1e-3), "nm"));
        auto maximum_energy = static_cast<int>(Units::convert(config_.get<double>("output_scale_energy", 1e-5), "eV"));
        auto maximum_time = config_.get<int>("output_scale_time", 200);

        auto nbins_charge = 5 * maximum_charge;
        auto nbins_hits = maximum_hits / 10;
        auto nbins_wavelength = maximum_wavelength;
        auto nbins_time = 5 * maximum_time;

        // Create histograms if needed
        for(auto& sensor : detector_sensors_) {
            std::string plot_name_detector = "deposited_charge_" + sensor->getName();

            charge_per_event_[sensor->getName()] = new TH1D(plot_name_detector.c_str(),
                                                            "deposited charge per event;deposited charge [ke];events",
                                                            nbins_charge,
                                                            0,
                                                            maximum_charge);
        }
        for(auto& sensor : scintillator_sensors_) {
            std::string plot_name_scintillator_hits = "scintillator_hits_" + sensor->getName();
            std::string plot_name_wavelenghts = "wavelengths_" + sensor->getName();
            std::string plot_name_energies = "energies_" + sensor->getName();
            std::string plot_name_emission_time = "emission_time_" + sensor->getName();
            std::string plot_name_detection_time = "detection_time_" + sensor->getName();
            std::string plot_name_travel_time = "travel_time_" + sensor->getName();

            hits_per_event_[sensor->getName()] = new TH1D(plot_name_scintillator_hits.c_str(),
                                                          "scintillator hits per event; scintillator hits ;events",
                                                          nbins_hits,
                                                          0,
                                                          maximum_hits);
            energies_[sensor->getName()] =
                new TH1D(plot_name_energies.c_str(), "energies; energies[eV] ;photons", nbins_wavelength, 0, maximum_energy);
            wavelengths_[sensor->getName()] = new TH1D(plot_name_wavelenghts.c_str(),
                                                       "wavelengths; wavelenghts[nm] ;photons",
                                                       nbins_wavelength,
                                                       0,
                                                       maximum_wavelength);
            emission_time_[sensor->getName()] = new TH1D(
                plot_name_emission_time.c_str(), "emission_time; emission_time[ns] ;photons", nbins_time, 0, maximum_time);
            detection_time_[sensor->getName()] = new TH1D(plot_name_detection_time.c_str(),
                                                          "detection_time; detection_time[ns] ;photons",
                                                          nbins_time,
                                                          0,
                                                          maximum_time);
            travel_time_[sensor->getName()] = new TH1D(
                plot_name_travel_time.c_str(), "travel_time; travel_time[ns] ;photons", nbins_time, 0, maximum_time);
        }
    }

    if(!useful_deposition) {
        LOG(ERROR) << "Not a single listener for deposited charges, module is useless!";
    }

    // Disable verbose messages from processes
    ui_g4->ApplyCommand("/process/verbose 0");
    ui_g4->ApplyCommand("/process/em/verbose 0");
    ui_g4->ApplyCommand("/process/eLoss/verbose 0");
    G4HadronicProcessStore::Instance()->SetVerbose(0);

    // Set the random seed for Geant4 generation
    ui_g4->ApplyCommand(seed_command);

    // Release the output stream
    RELEASE_STREAM(G4cout);
}

void DepositionGeant4Module::run(unsigned int event_num) {
    // Suppress output stream if not in debugging mode
    IFLOG(DEBUG);
    else {
        SUPPRESS_STREAM(G4cout);
    }

    // Start a single event from the beam
    LOG(TRACE) << "Enabling beam";
    run_manager_g4_->BeamOn(static_cast<int>(config_.get<unsigned int>("number_of_particles", 1)));
    last_event_num_ = event_num;

    // Release the stream (if it was suspended)
    RELEASE_STREAM(G4cout);

    track_info_manager_->createMCTracks();

    // Dispatch the necessary messages
<<<<<<< HEAD
    for(auto& sensor : detector_sensors_) {
=======
    track_info_manager_->dispatchMessage(this, messenger_);

    for(auto& sensor : sensors_) {
>>>>>>> 3b9c7c98
        sensor->dispatchMessages();

        // Fill output plots if requested:
        if(config_.get<bool>("output_plots")) {
            double charge = static_cast<double>(Units::convert(sensor->getDepositedCharge(), "ke"));
            charge_per_event_[sensor->getName()]->Fill(charge);
        }
    }
    for(auto& sensor : scintillator_sensors_) {

        // Fill output plots if requested:
        if(config_.get<bool>("output_plots")) {
            auto hits = static_cast<double>(sensor->getDeposits().size());
            hits_per_event_[sensor->getName()]->Fill(hits);

            for(auto& deposits : sensor->getDeposits()) {
                energies_[sensor->getName()]->Fill(1e6 * deposits.getEnergy());
                wavelengths_[sensor->getName()]->Fill(deposits.getWavelength());
                emission_time_[sensor->getName()]->Fill(deposits.getEmissionTime());
                detection_time_[sensor->getName()]->Fill(deposits.getDetectionTime());
                travel_time_[sensor->getName()]->Fill(deposits.getDetectionTime() - deposits.getEmissionTime());
            }
        }
        sensor->dispatchMessages();
    }

    track_info_manager_->resetTrackInfoManager();
}

void DepositionGeant4Module::finalize() {
    size_t total_charges = 0;
    size_t total_hits = 0;

    for(auto& sensor : detector_sensors_) {
        total_charges += sensor->getTotalDepositedCharge();
    }
    for(auto& sensor : scintillator_sensors_) {
        total_hits += sensor->getTotalScintillatorHits();
    }

    if(config_.get<bool>("output_plots")) {
        // Write histograms
        LOG(INFO) << "Writing output plots to file";
        for(auto& plot : charge_per_event_) {
            plot.second->Write();
        }
        for(auto& plot : hits_per_event_) {
            plot.second->Write();
        }
        for(auto& plot : energies_) {
            plot.second->Write();
        }
        for(auto& plot : wavelengths_) {
            plot.second->Write();
        }
        for(auto& plot : emission_time_) {
            plot.second->Write();
        }
        for(auto& plot : detection_time_) {
            plot.second->Write();
        }
        for(auto& plot : travel_time_) {
            plot.second->Write();
        }
    }

    // Print summary or warns if module did not output any charges
    if(!detector_sensors_.empty()) {
        if(total_charges > 0 && last_event_num_ > 0) {
            size_t average_charge = total_charges / detector_sensors_.size() / last_event_num_;
            LOG(INFO) << "Deposited total of " << total_charges << " charges in " << detector_sensors_.size()
                      << " sensor(s) (average of " << average_charge << " per sensor for every event)";
        } else {
            LOG(WARNING) << "No charges deposited in the sensors";
        }
    }
    if(!scintillator_sensors_.empty()) {
        if(total_hits > 0 && last_event_num_ > 0) {
            size_t average_hits = total_hits / scintillator_sensors_.size() / last_event_num_;
            LOG(INFO) << "Registered total of " << total_hits << " hits in " << scintillator_sensors_.size()
                      << " photocathodes(s) (average of " << average_hits << " per photocathodes for every event)";
        } else {
            LOG(WARNING) << "No hits registered in the scintillators";
        }
    }
}<|MERGE_RESOLUTION|>--- conflicted
+++ resolved
@@ -389,13 +389,7 @@
     track_info_manager_->createMCTracks();
 
     // Dispatch the necessary messages
-<<<<<<< HEAD
     for(auto& sensor : detector_sensors_) {
-=======
-    track_info_manager_->dispatchMessage(this, messenger_);
-
-    for(auto& sensor : sensors_) {
->>>>>>> 3b9c7c98
         sensor->dispatchMessages();
 
         // Fill output plots if requested:
@@ -422,6 +416,7 @@
         sensor->dispatchMessages();
     }
 
+    track_info_manager_->dispatchMessage(this, messenger_);
     track_info_manager_->resetTrackInfoManager();
 }
 
