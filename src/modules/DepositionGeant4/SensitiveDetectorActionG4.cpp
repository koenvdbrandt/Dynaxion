/**
 * @file
 * @brief Implements the handling of the sensitive device
 * @remarks Based on code from John Idarraga
 * @copyright Copyright (c) 2017-2019 CERN and the Allpix Squared authors.
 * This software is distributed under the terms of the MIT License, copied verbatim in the file "LICENSE.md".
 * In applying this license, CERN does not waive the privileges and immunities granted to it by virtue of its status as an
 * Intergovernmental Organization or submit itself to any jurisdiction.
 */

#include "SensitiveDetectorActionG4.hpp"
#include "TrackInfoG4.hpp"

#include <memory>

#include "G4DecayTable.hh"
#include "G4HCofThisEvent.hh"
#include "G4LogicalVolume.hh"
#include "G4RunManager.hh"
#include "G4SDManager.hh"
#include "G4Step.hh"
#include "G4ThreeVector.hh"
#include "G4Track.hh"
#include "G4VProcess.hh"
#include "G4ios.hh"

#include "TMath.h"
#include "TString.h"

#include "core/utils/log.h"
#include "tools/ROOT.h"
#include "tools/geant4.h"

using namespace allpix;

SensitiveDetectorActionG4::SensitiveDetectorActionG4(Module* module,
                                                     const std::shared_ptr<Detector>& detector,
                                                     Messenger* msg,
                                                     TrackInfoManager* track_info_manager,
                                                     double charge_creation_energy,
                                                     double fano_factor,
                                                     uint64_t random_seed)
    : G4VSensitiveDetector("SensitiveDetector_" + detector->getName()), module_(module), detector_(detector),
      messenger_(msg), track_info_manager_(track_info_manager), charge_creation_energy_(charge_creation_energy),
      fano_factor_(fano_factor) {

    // Add the sensor to the internal sensitive detector manager
    G4SDManager* sd_man_g4 = G4SDManager::GetSDMpointer();
    sd_man_g4->AddNewDetector(this);

    // Seed the random generator for Fano fluctuations with the seed received
    random_generator_.seed(random_seed);
}

G4bool SensitiveDetectorActionG4::ProcessHits(G4Step* step, G4TouchableHistory*) {
    // Get the step parameters
    //LOG(WARNING) << "Step Number = " << step->GetTrack()->GetCurrentStepNumber();
    auto edep = step->GetTotalEnergyDeposit();
    G4StepPoint* preStepPoint = step->GetPreStepPoint();
    G4StepPoint* postStepPoint = step->GetPostStepPoint();

    // Get Transportaion Matrix
    G4TouchableHandle theTouchable = step->GetPreStepPoint()->GetTouchableHandle();

    // Put the charge deposit in the middle of the step
    G4ThreeVector mid_pos = (preStepPoint->GetPosition() + postStepPoint->GetPosition()) / 2;
    double mid_time = (preStepPoint->GetGlobalTime() + postStepPoint->GetGlobalTime()) / 2;

    // Calculate the charge deposit at a local position
    auto deposit_position = detector_->getLocalPosition(static_cast<ROOT::Math::XYZPoint>(mid_pos));
    auto deposit_position_g4 = theTouchable->GetHistory()->GetTopTransform().TransformPoint(mid_pos);

    // Calculate number of electron hole pairs produced, taking into acocunt fluctuations between ionization and lattice
    // excitations via the Fano factor. We assume Gaussian statistics here.
    auto mean_charge = static_cast<unsigned int>(edep / charge_creation_energy_);
    std::normal_distribution<double> charge_fluctuation(mean_charge, std::sqrt(mean_charge * fano_factor_));
    auto charge = charge_fluctuation(random_generator_);

    auto sensor_center = detector_->getModel()->getSensorCenter();
    auto deposit_position_g4loc = ROOT::Math::XYZPoint(deposit_position_g4.x() + sensor_center.x(),
                                                       deposit_position_g4.y() + sensor_center.y(),
                                                       deposit_position_g4.z() + sensor_center.z());

    const auto userTrackInfo = dynamic_cast<TrackInfoG4*>(step->GetTrack()->GetUserInformation());
    if(userTrackInfo == nullptr) {
        throw ModuleError("No track information attached to track.");
    }
    auto trackID = userTrackInfo->getID();
    auto parentTrackID = userTrackInfo->getParentID();

    // Save begin point when track is seen for the first time
    if(track_begin_.find(trackID) == track_begin_.end()) {
        track_info_manager_->setTrackInfoToBeStored(trackID);
        auto start_position = detector_->getLocalPosition(static_cast<ROOT::Math::XYZPoint>(preStepPoint->GetPosition()));
        track_begin_.emplace(trackID, start_position);
        track_parents_.emplace(trackID, parentTrackID);
        track_time_.emplace(trackID, mid_time);
        track_pdg_.emplace(trackID, step->GetTrack()->GetDynamicParticle()->GetPDGcode());
    }

    // Update current end point with the current last step
    auto end_position = detector_->getLocalPosition(static_cast<ROOT::Math::XYZPoint>(postStepPoint->GetPosition()));
    track_end_[trackID] = end_position;

    // Add new deposit if the charge is more than zero
    if(charge == 0) {
        return false;
    }

    auto global_deposit_position = detector_->getGlobalPosition(deposit_position);

    // Deposit electron
    deposits_.emplace_back(deposit_position, global_deposit_position, CarrierType::ELECTRON, charge, mid_time);
    deposit_to_id_.push_back(trackID);

    // Deposit hole
    deposits_.emplace_back(deposit_position, global_deposit_position, CarrierType::HOLE, charge, mid_time);
    deposit_to_id_.push_back(trackID);

    LOG(DEBUG) << "Created deposit of " << charge << " charges at " << Units::display(mid_pos, {"mm", "um"})
               << " locally on " << Units::display(deposit_position, {"mm", "um"}) << " in " << detector_->getName()
               << " after " << Units::display(mid_time, {"ns", "ps"});

    LOG(DEBUG) << "Geant4 transformation to local: " << Units::display(deposit_position_g4loc, {"mm", "um"});
    if((deposit_position_g4loc - deposit_position).mag2() > 0.001) {
        LOG(ERROR) << "Difference G4 to internal: "
                   << Units::display((deposit_position_g4loc - deposit_position), {"mm", "um"});
    }
    return true;
}

std::string SensitiveDetectorActionG4::getName() {
    return detector_->getName();
}

unsigned int SensitiveDetectorActionG4::getTotalDepositedCharge() {
    return total_deposited_charge_;
}

unsigned int SensitiveDetectorActionG4::getDepositedCharge() {
    return deposited_charge_;
}

void SensitiveDetectorActionG4::dispatchMessages() {
    // Create the mc particles
    std::vector<MCParticle> mc_particles;
    for(auto& track_id_point : track_begin_) {
        auto track_id = track_id_point.first;
        auto local_begin = track_id_point.second;

        ROOT::Math::XYZPoint end_point;
        auto local_end = track_end_.at(track_id);
        auto pdg_code = track_pdg_.at(track_id);
        auto track_time = track_time_.at(track_id);

        auto global_begin = detector_->getGlobalPosition(local_begin);
        auto global_end = detector_->getGlobalPosition(local_end);
        mc_particles.emplace_back(local_begin, global_begin, local_end, global_end, pdg_code, track_time);
        mc_particles.back().setTrack(track_info_manager_->findMCTrack(track_id));
        id_to_particle_[track_id] = mc_particles.size() - 1;

        LOG(DEBUG) << "Found MC particle " << pdg_code << " crossing detector " << detector_->getName() << " from "
                   << Units::display(local_begin, {"mm", "um"}) << " to " << Units::display(local_end, {"mm", "um"})
                   << " (local coordinates) at " << Units::display(track_time, {"us", "ns", "ps"});
    }

    for(auto& track_parent : track_parents_) {
        auto track_id = track_parent.first;
        auto parent_id = track_parent.second;
        if(id_to_particle_.find(parent_id) == id_to_particle_.end()) {
            // Skip tracks without direct parents with deposits
            // FIXME: Geant4 does not allow for an easy way retrieve the whole hierarchy
            continue;
        }
        auto track_idx = id_to_particle_.at(track_id);
        auto parent_idx = id_to_particle_.at(parent_id);
        mc_particles.at(track_idx).setParent(&mc_particles.at(parent_idx));
    }

    // Send the mc particle information
    auto mc_particle_message = std::make_shared<MCParticleMessage>(std::move(mc_particles), detector_);
    messenger_->dispatchMessage(module_, mc_particle_message);

    // Clear track data for the next event
    track_parents_.clear();
    track_begin_.clear();
    track_end_.clear();
    track_pdg_.clear();
    track_time_.clear();

    // Send a deposit message if we have any deposits
    unsigned int charges = 0;
    if(!deposits_.empty()) {
        for(auto& ch : deposits_) {
            charges += ch.getCharge();
            total_deposited_charge_ += ch.getCharge();
        }
        LOG(INFO) << "Deposited " << charges << " charges in sensor of detector " << detector_->getName();

<<<<<<< HEAD
        // Store the number of charge carriers:
=======
>>>>>>> 86238e94
        // Match deposit with mc particle if possible
        for(size_t i = 0; i < deposits_.size(); ++i) {
            auto track_id = deposit_to_id_.at(i);
            deposits_.at(i).setMCParticle(&mc_particle_message->getData().at(id_to_particle_.at(track_id)));
        }

        // Create a new charge deposit message
        auto deposit_message = std::make_shared<DepositedChargeMessage>(std::move(deposits_), detector_);

        // Dispatch the message
        messenger_->dispatchMessage(module_, deposit_message);
    }
<<<<<<< HEAD
=======
    // Store the number of charge carriers:
>>>>>>> 86238e94
    deposited_charge_ = charges;

    // Clear deposits for next event
    deposits_ = std::vector<DepositedCharge>();

    // Clear link tables for next event
    deposit_to_id_.clear();
    id_to_particle_.clear();
}<|MERGE_RESOLUTION|>--- conflicted
+++ resolved
@@ -54,7 +54,7 @@
 
 G4bool SensitiveDetectorActionG4::ProcessHits(G4Step* step, G4TouchableHistory*) {
     // Get the step parameters
-    //LOG(WARNING) << "Step Number = " << step->GetTrack()->GetCurrentStepNumber();
+    // LOG(WARNING) << "Step Number = " << step->GetTrack()->GetCurrentStepNumber();
     auto edep = step->GetTotalEnergyDeposit();
     G4StepPoint* preStepPoint = step->GetPreStepPoint();
     G4StepPoint* postStepPoint = step->GetPostStepPoint();
@@ -197,10 +197,6 @@
         }
         LOG(INFO) << "Deposited " << charges << " charges in sensor of detector " << detector_->getName();
 
-<<<<<<< HEAD
-        // Store the number of charge carriers:
-=======
->>>>>>> 86238e94
         // Match deposit with mc particle if possible
         for(size_t i = 0; i < deposits_.size(); ++i) {
             auto track_id = deposit_to_id_.at(i);
@@ -213,10 +209,7 @@
         // Dispatch the message
         messenger_->dispatchMessage(module_, deposit_message);
     }
-<<<<<<< HEAD
-=======
     // Store the number of charge carriers:
->>>>>>> 86238e94
     deposited_charge_ = charges;
 
     // Clear deposits for next event
