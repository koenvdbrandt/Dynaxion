--- conflicted
+++ resolved
@@ -350,7 +350,6 @@
     G4VisAttributes SensorVisAtt = G4VisAttributes(sensorColor);
     SensorVisAtt.SetForceSolid(false);
 
-<<<<<<< HEAD
     // Housing, ie scintillator box
     auto housingColor = G4Color(0.5, 0.5, 0.5, 0.3); // transparant Grey
     G4VisAttributes HousingVisAtt = G4VisAttributes(housingColor);
@@ -360,13 +359,11 @@
     auto scintColor = G4Color(1.0, 0.0, 1.0, 0.5); // Magenta
     G4VisAttributes ScintVisAtt = G4VisAttributes(scintColor);
     ScintVisAtt.SetForceSolid(false);
-=======
     // Passive Materials
     auto passivematerialColor = G4Color(0., 0., 1, alpha); // Blue
     G4VisAttributes PassiveMaterialVisAtt = G4VisAttributes(passivematerialColor);
     PassiveMaterialVisAtt.SetLineWidth(1);
     PassiveMaterialVisAtt.SetForceSolid(false);
->>>>>>> 86238e94
 
     // The box holding all the pixels
     G4VisAttributes BoxVisAtt = G4VisAttributes(sensorColor);
@@ -388,19 +385,6 @@
     }
 
     // Apply the visualization attributes to all detectors that exist
-<<<<<<< HEAD
-    LOG(INFO) << "Starting getting attributes";
-    for(auto& detector : geo_manager_->getDetectors()) {
-        auto wrapper_log = detector->getExternalObject<G4LogicalVolume>("wrapper_log");
-        if(wrapper_log != nullptr) {
-            wrapper_log->SetVisAttributes(wrapperVisAtt);
-        }
-        auto sensor_log = detector->getExternalObject<G4LogicalVolume>("sensor_log");
-        if(sensor_log != nullptr) {
-            sensor_log->SetVisAttributes(BoxVisAtt);
-        }
-        auto pixel_log = detector->getExternalObject<G4LogicalVolume>("pixel_log");
-=======
     for(auto& name : geo_manager_->getExternalObjectNames()) {
 
         auto wrapper_log = geo_manager_->getExternalObject<G4LogicalVolume>("wrapper_log", name);
@@ -414,7 +398,6 @@
         }
 
         auto pixel_log = geo_manager_->getExternalObject<G4LogicalVolume>("pixel_log", name);
->>>>>>> 86238e94
         if(pixel_log != nullptr) {
             pixel_log->SetVisAttributes(SensorVisAtt);
         }
@@ -428,15 +411,6 @@
         if(bumps_cell_log != nullptr) {
             bumps_cell_log->SetVisAttributes(BumpVisAtt);
         }
-<<<<<<< HEAD
-        auto chip_log = detector->getExternalObject<G4LogicalVolume>("chip_log");
-        if(chip_log != nullptr) {
-            chip_log->SetVisAttributes(ChipVisAtt);
-        }
-        auto skip_detectors = config_.get<bool>("skip_detectors", false);
-        if(!skip_detectors) {
-            auto supports_log = detector->getExternalObject<std::vector<std::shared_ptr<G4LogicalVolume>>>("supports_log");
-=======
 
         auto chip_log = geo_manager_->getExternalObject<G4LogicalVolume>("chip_log", name);
         if(chip_log != nullptr) {
@@ -446,27 +420,20 @@
         auto supports_log =
             geo_manager_->getExternalObject<std::vector<std::shared_ptr<G4LogicalVolume>>>("supports_log", name);
         if(supports_log != nullptr) {
->>>>>>> 86238e94
             for(auto& support_log : *supports_log) {
                 support_log->SetVisAttributes(supportVisAtt);
             }
         }
-<<<<<<< HEAD
-        auto support_log = detector->getExternalObject<G4LogicalVolume>("support_log");
-        if(support_log != nullptr) {
-            support_log->SetVisAttributes(supportVisAtt);
-=======
 
         auto passive_material_log = geo_manager_->getExternalObject<G4LogicalVolume>("passive_material_log", name);
         if(passive_material_log != nullptr) {
             passive_material_log->SetVisAttributes(PassiveMaterialVisAtt);
->>>>>>> 86238e94
-        }
-        auto housing_log = detector->getExternalObject<G4LogicalVolume>("housing_log");
+        }
+        auto housing_log = geo_manager_->getExternalObject<G4LogicalVolume>("housing_log", name);
         if(housing_log != nullptr) {
             housing_log->SetVisAttributes(HousingVisAtt);
         }
-        auto scint_log = detector->getExternalObject<G4LogicalVolume>("scint_log");
+        auto scint_log = geo_manager_->getExternalObject<G4LogicalVolume>("scint_log", name);
         if(scint_log != nullptr) {
             scint_log->SetVisAttributes(ScintVisAtt);
         }
