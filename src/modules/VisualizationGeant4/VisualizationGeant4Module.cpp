--- conflicted
+++ resolved
@@ -414,13 +414,7 @@
             for(auto& support_log : *supports_log) {
                 support_log->SetVisAttributes(supportVisAtt);
             }
-<<<<<<< HEAD
-        }
-
-        //       auto support_log = detector->getExternalObject<G4LogicalVolume>("support_log");
-        //      if(support_log != nullptr) {
-        //         support_log->SetVisAttributes(supportVisAtt);
-        //    }
+        }
 
         auto housing_log = detector->getExternalObject<G4LogicalVolume>("housing_log");
         if(housing_log != nullptr) {
@@ -430,8 +424,7 @@
         auto scint_log = detector->getExternalObject<G4LogicalVolume>("scint_log");
         if(scint_log != nullptr) {
             scint_log->SetVisAttributes(ScintVisAtt);
-=======
->>>>>>> 3b9c7c98
+
         }
     }
 }
