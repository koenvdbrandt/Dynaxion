/**
 * @file
 * @brief Implements the Geant4 geometry construction process
 * @remarks Code is based on code from Mathieu Benoit
 * @copyright Copyright (c) 2017 CERN and the Allpix Squared authors.
 * This software is distributed under the terms of the MIT License, copied verbatim in the file "LICENSE.md".
 * In applying this license, CERN does not waive the privileges and immunities granted to it by virtue of its status as an
 * Intergovernmental Organization or submit itself to any jurisdiction.
 */

#include "DetectorConstructionG4.hpp"

#include <memory>
#include <string>
#include <utility>

#include <G4Box.hh>
#include <G4LogicalVolume.hh>
#include <G4LogicalVolumeStore.hh>
#include <G4NistManager.hh>
#include <G4PVDivision.hh>
#include <G4PVPlacement.hh>
#include <G4PhysicalVolumeStore.hh>
#include <G4Sphere.hh>
#include <G4StepLimiterPhysics.hh>
#include <G4SubtractionSolid.hh>
#include <G4ThreeVector.hh>
#include <G4Tubs.hh>
#include <G4UnionSolid.hh>
#include <G4UserLimits.hh>
#include <G4VSolid.hh>
#include <G4VisAttributes.hh>
#include "G4Material.hh"

#include "G4LogicalBorderSurface.hh"
#include "G4LogicalSkinSurface.hh"
#include "G4OpticalSurface.hh"
#include "G4SurfaceProperty.hh"
#include "G4UImanager.hh"
#include "G4SystemOfUnits.hh"
#include "G4UnitsTable.hh"
#include "G4MultiFunctionalDetector.hh"
#include "G4VPrimitiveScorer.hh"

#include "core/geometry/HybridPixelDetectorModel.hpp"
#include "core/geometry/ScintillatorModel.hpp"
#include "core/module/exceptions.h"
#include "core/utils/log.h"
#include "tools/ROOT.h"
#include "tools/geant4.h"

#include "GeometryConstructionG4.hpp"
#include "Parameterization2DG4.hpp"

using namespace allpix;

DetectorConstructionG4::DetectorConstructionG4(GeometryManager* geo_manager) : geo_manager_(geo_manager) {}

/**
 * @brief Version of std::make_shared that does not delete the pointer
 *
 * This version is needed because some pointers are deleted by Geant4 internally, but they are stored as std::shared_ptr in
 * the framework.
 */
template <typename T, typename... Args> static std::shared_ptr<T> make_shared_no_delete(Args... args) {
    return std::shared_ptr<T>(new T(args...), [](T*) {});
}

void DetectorConstructionG4::build(std::map<std::string, G4Material*> materials_) {

    /*
    Build the individual detectors
    */
    std::vector<std::shared_ptr<Detector>> detectors = geo_manager_->getDetectors();
    LOG(TRACE) << "Building " << detectors.size() << " device(s)";

    for(auto& detector : detectors) {
        // Get pointer to the model of the detector
        auto model = detector->getModel();
        auto mother_volume = detector->getMotherVolume();

        std::string name = detector->getName();
        LOG(DEBUG) << "Creating Geant4 model for " << name;
        LOG(DEBUG) << " Wrapper dimensions of model: " << Units::display(model->getSize(), {"mm", "um"});
        LOG(TRACE) << " Sensor dimensions: " << model->getSensorSize();
        LOG(TRACE) << " Chip dimensions: " << model->getChipSize();
        LOG(TRACE) << " Mother volume: " << mother_volume;
        LOG(DEBUG) << " Global position and orientation of the detector:";

<<<<<<< HEAD
=======
        G4LogicalVolumeStore* log_volume_store = G4LogicalVolumeStore::GetInstance();
        auto mother_log_volume = log_volume_store->GetVolume(mother_volume);

        if(mother_log_volume == nullptr) {
            throw ModuleError("Cannot place detector in volume '" + mother_volume + "' because it does not exist");
        }

        // Create the wrapper box and logical volume
        auto wrapper_box = std::make_shared<G4Box>(
            "wrapper_" + name, model->getSize().x() / 2.0, model->getSize().y() / 2.0, model->getSize().z() / 2.0);
        solids_.push_back(wrapper_box);
        auto wrapper_log = make_shared_no_delete<G4LogicalVolume>(
            wrapper_box.get(), materials_["world_material"], "wrapper_" + name + "_log");
        geo_manager_->setExternalObject("wrapper_log", wrapper_log, name);

>>>>>>> 86238e94
        // Get position and orientation
        auto position = detector->getPosition();
        LOG(DEBUG) << " - Position\t\t:\t" << Units::display(position, {"mm", "um"});
        ROOT::Math::Rotation3D orientation = detector->getOrientation();
        std::vector<double> copy_vec(9);
        orientation.GetComponents(copy_vec.begin(), copy_vec.end());
        ROOT::Math::XYZPoint vx, vy, vz;
        orientation.GetComponents(vx, vy, vz);
        auto rotWrapper = std::make_shared<G4RotationMatrix>(copy_vec.data());
        auto wrapperGeoTranslation = toG4Vector(model->getCenter() - model->getGeometricalCenter());
        wrapperGeoTranslation *= *rotWrapper;
        G4ThreeVector posWrapper = toG4Vector(position) - wrapperGeoTranslation;
        geo_manager_->setExternalObject("rotation_matrix", rotWrapper, name);
        G4Transform3D transform_phys(*rotWrapper, posWrapper);

<<<<<<< HEAD
        LOG(DEBUG) << " Center of the geometry parts relative to the detector wrapper geometric center:";
=======
        // Place the wrapper
        auto wrapper_phys = make_shared_no_delete<G4PVPlacement>(
            transform_phys, wrapper_log.get(), "wrapper_" + name + "_phys", mother_log_volume, false, 0, true);
        geo_manager_->setExternalObject("wrapper_phys", wrapper_phys, name);

        LOG(DEBUG) << " Center of the geometry parts relative to the detector wrapper geometric center:";
        /*
                 SENSOR
                 * the sensitive detector is the part that collects the deposits
        */

        // Create the sensor box and logical volume
        auto sensor_box = std::make_shared<G4Box>("sensor_" + name,
                                                  model->getSensorSize().x() / 2.0,
                                                  model->getSensorSize().y() / 2.0,
                                                  model->getSensorSize().z() / 2.0);
        solids_.push_back(sensor_box);
        auto sensor_log =
            make_shared_no_delete<G4LogicalVolume>(sensor_box.get(), materials_["silicon"], "sensor_" + name + "_log");
        geo_manager_->setExternalObject("sensor_log", sensor_log, name);

        // Place the sensor box
        auto sensor_pos = toG4Vector(model->getSensorCenter() - model->getGeometricalCenter());
        LOG(DEBUG) << "  - Sensor\t\t:\t" << Units::display(sensor_pos, {"mm", "um"});
        auto sensor_phys = make_shared_no_delete<G4PVPlacement>(
            nullptr, sensor_pos, sensor_log.get(), "sensor_" + name + "_phys", wrapper_log.get(), false, 0, true);
        geo_manager_->setExternalObject("sensor_phys", sensor_phys, name);

        // Create the pixel box and logical volume
        auto pixel_box = std::make_shared<G4Box>("pixel_" + name,
                                                 model->getPixelSize().x() / 2.0,
                                                 model->getPixelSize().y() / 2.0,
                                                 model->getSensorSize().z() / 2.0);
        solids_.push_back(pixel_box);
        auto pixel_log =
            make_shared_no_delete<G4LogicalVolume>(pixel_box.get(), materials_["silicon"], "pixel_" + name + "_log");
        geo_manager_->setExternalObject("pixel_log", pixel_log, name);

        // Create the parameterization for the pixel grid
        std::shared_ptr<G4VPVParameterisation> pixel_param =
            std::make_shared<Parameterization2DG4>(model->getNPixels().x(),
                                                   model->getPixelSize().x(),
                                                   model->getPixelSize().y(),
                                                   -model->getGridSize().x() / 2.0,
                                                   -model->getGridSize().y() / 2.0,
                                                   0);
        geo_manager_->setExternalObject("pixel_param", pixel_param, name);

        // WARNING: do not place the actual parameterization, only use it if we need it
        /*
                 CHIP
                 * the chip connected to the bumps bond and the support
        */

        // Construct the chips only if necessary
        if(model->getChipSize().z() > 1e-9) {
            // Create the chip box
            auto chip_box = std::make_shared<G4Box>("chip_" + name,
                                                    model->getChipSize().x() / 2.0,
                                                    model->getChipSize().y() / 2.0,
                                                    model->getChipSize().z() / 2.0);
            solids_.push_back(chip_box);

            // Create the logical volume for the chip
            auto chip_log =
                make_shared_no_delete<G4LogicalVolume>(chip_box.get(), materials_["silicon"], "chip_" + name + "_log");
            geo_manager_->setExternalObject("chip_log", chip_log, name);

            // Place the chip
            auto chip_pos = toG4Vector(model->getChipCenter() - model->getGeometricalCenter());
            LOG(DEBUG) << "  - Chip\t\t:\t" << Units::display(chip_pos, {"mm", "um"});
            auto chip_phys = make_shared_no_delete<G4PVPlacement>(
                nullptr, chip_pos, chip_log.get(), "chip_" + name + "_phys", wrapper_log.get(), false, 0, true);
            geo_manager_->setExternalObject("chip_phys", chip_phys, name);
        }
>>>>>>> 86238e94

        std::map<std::string, std::string> type = geo_manager_->getDetectorType();
        if(type[detector->getType()] == "scintillator") {
            auto scint_model = std::dynamic_pointer_cast<ScintillatorModel>(model);

            // Get parameters from model
            auto scint_shape = scint_model->getScintShape();
            auto sensor_material = scint_model->getActiveMaterial();
            auto sensor_size = scint_model->getSensorSize();
            auto scint_material = scint_model->getScintMaterial();
            auto housing_thickness = scint_model->getHousingThickness();
            auto housing_material = scint_model->getHousingMaterial();
            housing_reflectivity = scint_model->getHousingReflectivity();
            /*   Housing
                    the housing of the scintillator
                */

            // Create the volume containing the housing
            if(scint_shape == "square"){
                //auto scint_size = scint_model->getScintSize();
                auto scint_size = scint_model->getScintSize();
                auto housing_box = std::make_shared<G4Box>("housing_box_" + name,
                                                        scint_size.x() / 2.0 + housing_thickness,
                                                        scint_size.y() / 2.0 + housing_thickness,
                                                        scint_size.z() / 2.0 + housing_thickness + sensor_size.z() / 2.0);
                solids_.push_back(housing_box);

                // Create the housing logical volume
                housing_log = make_shared_no_delete<G4LogicalVolume>(
                    housing_box.get(), materials_[housing_material], "housing_" + name + "_log");
                detector->setExternalObject("housing_log", housing_log);
                CLHEP::Hep3Vector housing_displacement_ = {0, 0, -scint_size.z() / 2.0};
                housing_displacement_*= *rotWrapper;
                auto housing_displacement = static_cast<ROOT::Math::XYZVector>(housing_displacement_);
                auto housing_pos = posWrapper + toG4Vector(housing_displacement);
                G4Transform3D transform_phys_housing(*rotWrapper, housing_pos);
                housing_phys = make_shared_no_delete<G4PVPlacement>(
                    transform_phys_housing, housing_log.get(), "housing_" + name + "_phys", world_log, false, 0, true);
                detector->setExternalObject("housing_phys", housing_phys);

                /* Scintillator
                * the scintillator is the part that creates the optical photons
                */
                // Create the scintillator box and logical volume
                auto scint_box =
                    std::make_shared<G4Box>("scint_" + name, scint_size.x() / 2.0, scint_size.y() / 2.0, scint_size.z() / 2.0);
                solids_.push_back(scint_box);
                auto scint_log = make_shared_no_delete<G4LogicalVolume>(
                    scint_box.get(), materials_[scint_material], "scint_" + name + "_log");
                detector->setExternalObject("scint_log", scint_log);

                // Place the scintillator box
                ROOT::Math::XYZVector scint_displacement = {0, 0, sensor_size.z() / 2.0};
                auto scint_pos = toG4Vector(scint_displacement);
                LOG(DEBUG) << "  - Scintillator\t\t:\t" << Units::display(scint_pos, {"mm", "um"});
                scint_phys = make_shared_no_delete<G4PVPlacement>(
                    nullptr, scint_pos, scint_log.get(), "scint_" + name + "_phys", housing_log.get(), false, 0, true);
                detector->setExternalObject("scint_phys", scint_phys);

                /* SENSOR
                * the sensitive photocathode is the part that collects the optical photons
                */
                // Create the sensor box and logical volume
                auto sensor_box = std::make_shared<G4Box>(
                    "sensor_" + name, sensor_size.x() / 2.0, sensor_size.y() / 2.0, sensor_size.z() / 2.0);
                solids_.push_back(sensor_box);
                sensor_log = make_shared_no_delete<G4LogicalVolume>(
                    sensor_box.get(), materials_[sensor_material], "sensor_" + name + "_log");
                detector->setExternalObject("sensor_log", sensor_log);

                // Place the sensor box
                ROOT::Math::XYZVector sensor_displacement = {0, 0, -scint_size.z() / 2.0};
                LOG(WARNING) << "  - Sensor\t\t:\t" << Units::display(sensor_displacement, {"mm", "um"});
                LOG(WARNING) << "  - Scint_size_y" << scint_size.y();
                LOG(WARNING) << "  - Sensor_size_y" << sensor_size.y();

                auto sensor_pos = toG4Vector(sensor_displacement);
                LOG(DEBUG) << "  - Sensor\t\t:\t" << Units::display(sensor_pos, {"mm", "um"});
                sensor_phys = make_shared_no_delete<G4PVPlacement>(
                    nullptr, sensor_pos, sensor_log.get(), "sensor_" + name + "_phys", housing_log.get(), false, 0, true);
                detector->setExternalObject("sensor_phys", sensor_phys);
            }
<<<<<<< HEAD
            if(scint_shape == "cylinder"){
                auto scint_radius = scint_model->getScintRadius();
                auto scint_height = scint_model->getScintHeight();

                auto housing_box = std::make_shared<G4Tubs>("housing_box_" + name,
                                                        0,
                                                        scint_radius + housing_thickness,
                                                        scint_height/2.0 + sensor_size.z()/ 2.0 +housing_thickness,
                                                        0,
                                                        2*CLHEP::pi);
                solids_.push_back(housing_box);

                // Create the housing logical volume
                housing_log = make_shared_no_delete<G4LogicalVolume>(
                    housing_box.get(), materials_[housing_material], "housing_" + name + "_log");
                detector->setExternalObject("housing_log", housing_log);
                CLHEP::Hep3Vector housing_displacement_ = {0, 0, -scint_height/2.0 - housing_thickness};
                housing_displacement_ *= *rotWrapper;
                auto housing_displacement = static_cast<ROOT::Math::XYZVector>(housing_displacement_);
                auto housing_pos = posWrapper + toG4Vector(housing_displacement);
                G4Transform3D transform_phys_housing(*rotWrapper, housing_pos);
                housing_phys = make_shared_no_delete<G4PVPlacement>(
                    transform_phys_housing, housing_log.get(), "housing_" + name + "_phys", world_log, false, 0, true);
                detector->setExternalObject("housing_phys", housing_phys);

                /* Scintillator
                * the scintillator is the part that creates the optical photons
                */
                // Create the scintillator box and logical volume
                auto scint_box =
                    std::make_shared<G4Tubs>("scint_" + name, 0, scint_radius, scint_height / 2.0, 0, 2*CLHEP::pi);
                solids_.push_back(scint_box);
                auto scint_log = make_shared_no_delete<G4LogicalVolume>(
                    scint_box.get(), materials_[scint_material], "scint_" + name + "_log");
                detector->setExternalObject("scint_log", scint_log);

                // Place the scintillator box
                ROOT::Math::XYZVector scint_displacement = {0, 0, sensor_size.z()/2.0};
                auto scint_pos = toG4Vector(scint_displacement);
                LOG(DEBUG) << "  - Scintillator\t\t:\t" << Units::display(scint_pos, {"mm", "um"});
                scint_phys = make_shared_no_delete<G4PVPlacement>(
                    nullptr, scint_pos, scint_log.get(), "scint_" + name + "_phys", housing_log.get(), false, 0, true);
                detector->setExternalObject("scint_phys", scint_phys);
 
                /* SENSOR
                * the sensitive photocathode is the part that collects the optical photons
                */
                // Create the sensor box and logical volume
                auto sensor_box = std::make_shared<G4Box>(
                    "sensor_" + name, sensor_size.x() / 2.0, sensor_size.y() / 2.0, sensor_size.z() / 2.0);
                solids_.push_back(sensor_box);
                sensor_log = make_shared_no_delete<G4LogicalVolume>(
                    sensor_box.get(), materials_[sensor_material], "sensor_" + name + "_log");
                detector->setExternalObject("sensor_log", sensor_log);
                /* 
                // Create the sensor box and logical volume
                auto sensor_box = std::make_shared<G4Tubs>(
                "sensor_" + name, 0, sensor_size.x() / 2.0, sensor_size.y() / 2.0, 0, 2* CLHEP::pi);
                solids_.push_back(sensor_box);
                sensor_log = make_shared_no_delete<G4LogicalVolume>(
                    sensor_box.get(), materials_[sensor_material], "sensor_" + name + "_log");
                    detector->setExternalObject("sensor_log", sensor_log);                  
                */
=======
            auto support_log =
                make_shared_no_delete<G4LogicalVolume>(support_solid.get(),
                                                       support_material_iter->second,
                                                       "support_" + name + "_log_" + std::to_string(support_idx));
            supports_log->push_back(support_log);

            // Place the support
            auto support_pos = toG4Vector(layer.getCenter() - model->getGeometricalCenter());
            LOG(DEBUG) << "  - Support\t\t:\t" << Units::display(support_pos, {"mm", "um"});
            auto support_phys =
                make_shared_no_delete<G4PVPlacement>(nullptr,
                                                     support_pos,
                                                     support_log.get(),
                                                     "support_" + name + "_phys_" + std::to_string(support_idx),
                                                     wrapper_log.get(),
                                                     false,
                                                     0,
                                                     true);
            supports_phys->push_back(support_phys);

            ++support_idx;
        }
        geo_manager_->setExternalObject("supports_log", supports_log, name);
        geo_manager_->setExternalObject("supports_phys", supports_phys, name);
>>>>>>> 86238e94

                 
                

                // Place the sensor box
                ROOT::Math::XYZVector sensor_displacement = {0, 0, -scint_height/2.0};
                
                LOG(WARNING) << "  - Housing radius = " << scint_radius + housing_thickness;
                LOG(WARNING) << "  - Housing height = " << scint_height ;
                LOG(WARNING) << "  - Scint radius = " << scint_radius;
                LOG(WARNING) << "  - Scint Height = " << scint_height;
                LOG(WARNING) << "  - Housing\t\t:\t" << Units::display(housing_pos, {"mm", "um"});
                LOG(WARNING) << "  - Scint\t\t:\t" << Units::display(scint_pos, {"mm", "um"});

                

                auto sensor_pos = toG4Vector(sensor_displacement);
                LOG(WARNING) << "  - Sensor\t\t:\t" << Units::display(sensor_pos, {"mm", "um"});
                sensor_phys = make_shared_no_delete<G4PVPlacement>(
                    nullptr, sensor_pos, sensor_log.get(), "sensor_" + name + "_phys", housing_log.get(), false, 0, true);
                detector->setExternalObject("sensor_phys", sensor_phys);
            }
            // General Info
            G4double cebr3_Energy[] = {3.96 * CLHEP::eV,
                                       3.81 * CLHEP::eV,
                                       3.67 * CLHEP::eV,
                                       3.54 * CLHEP::eV,
                                       3.42 * CLHEP::eV,
                                       3.31 * CLHEP::eV,
                                       3.20 * CLHEP::eV,
                                       3.10 * CLHEP::eV,
                                       3.0 * CLHEP::eV,
                                       2.92 * CLHEP::eV,
                                       2.83 * CLHEP::eV,
                                       2.76 * CLHEP::eV,
                                       2.68 * CLHEP::eV,
                                       2.61 * CLHEP::eV};
            const G4int num = sizeof(cebr3_Energy) / sizeof(G4double);

            // Housing Properties
            G4double reflectivity[] = {housing_reflectivity,
                                       housing_reflectivity,
                                       housing_reflectivity,
                                       housing_reflectivity,
                                       housing_reflectivity,
                                       housing_reflectivity,
                                       housing_reflectivity,
                                       housing_reflectivity,
                                       housing_reflectivity,
                                       housing_reflectivity,
                                       housing_reflectivity,
                                       housing_reflectivity,
                                       housing_reflectivity,
                                       housing_reflectivity,
                                       housing_reflectivity};
            assert(sizeof(reflectivity) == sizeof(cebr3_Energy));
            G4double efficiency[] = {
                0.0, 0.0, 0.0, 0.0, 0.0, 0.0, 0.0, 0.0, 0.0, 0.0, 0.0, 0.0, 0.0, 0.0,
            };
            assert(sizeof(efficiency) == sizeof(cebr3_Energy));
            auto scintHsngPT = new G4MaterialPropertiesTable();
            scintHsngPT->AddProperty("REFLECTIVITY", cebr3_Energy, reflectivity, num);
            scintHsngPT->AddProperty("EFFICIENCY", cebr3_Energy, efficiency, num);
 
            auto surface_model = static_cast<G4OpticalSurfaceModel>(config_.get<double>("surface_model", 0));
            auto surface_finish = static_cast<G4OpticalSurfaceFinish>(config_.get<double>("surface_finish", 0));
            auto surface_type = static_cast<G4SurfaceType>(config_.get<double>("surface_type", 0));
            double value;
            if(surface_model == 0){
                value = config_.get<double>("polish", 1);
            } else{
                value = config_.get<double>("sigma_alpha", 0);
            }

            G4OpticalSurface* OpScintHousingSurface = new G4OpticalSurface("HousingSurface", surface_model, surface_finish, surface_type, value);

            //DAVIS MODEL NOT WORKING
           /*  G4OpticalSurface* OpScintHousingSurface = new G4OpticalSurface("HousingSurface", DAVIS, Polished_LUT, dielectric_LUTDAVIS);
            OpScintHousingSurface->SetType(dielectric_LUTDAVIS);
            OpScintHousingSurface->SetModel(DAVIS);
            OpScintHousingSurface->SetFinish(PolishedTeflon_LUT);*/
            
            G4UImanager* UI = G4UImanager::GetUIpointer();
            UI->ApplyCommand("/surfaceModel DAVIS");
            UI->ApplyCommand("/surfaceType dielectric_LUTDAVIS");
            UI->ApplyCommand("/surfaceFinish PolishedTeflon_LUT");



            OpScintHousingSurface->SetMaterialPropertiesTable(scintHsngPT);
            
            RELEASE_STREAM(G4cout);
            OpScintHousingSurface->DumpInfo();
            SUPPRESS_STREAM(G4cout);
            
            LOG(WARNING) << "G4OpticalSurface Model = " << OpScintHousingSurface->GetModel();
            LOG(WARNING) << "G4OpticalSurface Finish = " << OpScintHousingSurface->GetFinish();
            LOG(WARNING) << "G4OpticalSurface SigmaAlpha = " << OpScintHousingSurface->GetSigmaAlpha();
            LOG(WARNING) << "G4OpticalSurface Polish = " << OpScintHousingSurface->GetPolish();
            // Scintillator Properties
            G4double photocath_EFF[] = {
                1., 1., 1., 1., 1., 1., 1., 1., 1., 1., 1., 1., 1., 1.}; // Enables 'detection' of photons
            assert(sizeof(photocath_EFF) == sizeof(cebr3_Energy));
            G4double photocath_ReR[] = {1.92, 1.92, 1.92, 1.92, 1.92, 1.92, 1.92, 1.92, 1.92, 1.92, 1.92, 1.92, 1.92, 1.92};
            assert(sizeof(photocath_ReR) == sizeof(cebr3_Energy));
            G4double photocath_ImR[] = {1.69, 1.69, 1.69, 1.69, 1.69, 1.69, 1.69, 1.69, 1.69, 1.69, 1.69, 1.69, 1.69, 1.69};
            assert(sizeof(photocath_ImR) == sizeof(cebr3_Energy));
            auto photocath_mt = new G4MaterialPropertiesTable();
            photocath_mt->AddProperty("EFFICIENCY", cebr3_Energy, photocath_EFF, num);
            photocath_mt->AddProperty("REALRINDEX", cebr3_Energy, photocath_ReR, num);
            photocath_mt->AddProperty("IMAGINARYRINDEX", cebr3_Energy, photocath_ImR, num);
            //DAVIS DOESNT WORK?!?!?!?!
            G4OpticalSurface* photocath_opsurf =
                new G4OpticalSurface("photocath_opsurf", unified, polished, dielectric_metal);
            photocath_opsurf->SetMaterialPropertiesTable(photocath_mt);

            //**Create logical skin surfaces
            new G4LogicalBorderSurface("photocath_surf", scint_phys.get(), sensor_phys.get(), photocath_opsurf);
            //new G4LogicalSkinSurface("photocath_surf", housing_log.get(), OpScintHousingSurface);
            new G4LogicalBorderSurface("housing_surf", scint_phys.get(), housing_phys.get(), OpScintHousingSurface);

            /*   PMT
                    the PMT
                                  
            if(scint_model->getPMType() == "PMT"){
                // Get parameters from model
                auto PMT_outer_radius = scint_model->getPMTOuterRadius();
                auto PMT_height = scint_model->getPMTHeight();
                auto PMT_material = scint_model->getPMTMaterial();
                auto photo_cath_material = scint_model->getPhotoCathMaterial();
                // Create the volume containing the housing
                auto PMT_tube = std::make_shared<G4Tubs>("pmt_tube",0,PMT_outer_radius,
                        PMT_height/2,0,2*CLHEP::pi);

                solids_.push_back(PMT_tube);
                auto photo_cath_tube = std::make_shared<G4Tubs>("photo_cath_tube",0,PMT_outer_radius,
                        PMT_height/4,0,2*CLHEP::pi);
                solids_.push_back(photo_cath_tube);

                // Create the PMT logical volume
                PMT_log =
                    make_shared_no_delete<G4LogicalVolume>(PMT_tube.get(), materials_[PMT_material], "PMT_" + name + "_log");
                detector->setExternalObject("PMT_log", PMT_log);
                photo_cath_log =
                    make_shared_no_delete<G4LogicalVolume>(photo_cath_tube.get(), materials_[photo_cath_material], "photo_cath_" + name + "_log");
                detector->setExternalObject("photo_cath_log", photo_cath_log);
                new G4PVPlacement(0,G4ThreeVector(0,0,-PMT_height/4),
                                        photo_cath_log.get(),"photocath",
                                        PMT_log.get(),false,0);
                detector->setExternalObject("photo_cath_log", photo_cath_log);
        
                //Place the PMT's around the Volume
                auto Nx =scint_model->getNx();
                auto Ny =scint_model->getNy();
                auto Nz =scint_model->getNz();
                G4double dx = scint_size.x()/Nx;
                G4double dy = scint_size.y()/Ny;
                G4double dz = scint_size.z()/Nz;
                
                G4double x,y,z;
                G4double xmin = -scint_size.x()/2. - dx/2.;
                G4double ymin = -scint_size.y()/2. - dy/2.;
                G4double zmin = -scint_size.z()/2. - dz/2.;
                G4int k=0;
                
                z = -scint_size.z()/2. - PMT_height/2;      //front
                PlacePMTs(PMT_log.get(),0,x,y,dx,dy,xmin,ymin,Nx,Ny,x,y,z,k);

                G4RotationMatrix* rm_z = new G4RotationMatrix();
                rm_z->rotateY(180*CLHEP::deg);
                z = scint_size.z()/2. + PMT_height/2;       //back
                PlacePMTs(PMT_log.get(),rm_z,x,y,dx,dy,xmin,ymin,Nx,Ny,x,y,z,k);
                
                G4RotationMatrix* rm_y1 = new G4RotationMatrix();
                rm_y1->rotateY(-90*CLHEP::deg);
                x = -scint_size.x()/2. - PMT_height/2;      //left
                PlacePMTs(PMT_log.get(),rm_y1,y,z,dy,dz,ymin,zmin,Ny,Nz,x,y,z,k);

                G4RotationMatrix* rm_y2 = new G4RotationMatrix();
                rm_y2->rotateY(90*CLHEP::deg);
                x = scint_size.x()/2. + PMT_height/2;      //right
                PlacePMTs(PMT_log.get(),rm_y2,y,z,dy,dz,ymin,zmin,Ny,Nz,x,y,z,k);
                
                G4RotationMatrix* rm_x1 = new G4RotationMatrix();
                rm_x1->rotateX(90*CLHEP::deg);
                y = -scint_size.y()/2. - PMT_height/2;     //bottom
                PlacePMTs(PMT_log.get(),rm_x1,x,z,dx,dz,xmin,zmin,Nx,Nz,x,y,z,k);

                G4RotationMatrix* rm_x2 = new G4RotationMatrix();
                rm_x2->rotateX(-90*CLHEP::deg);
                y = scint_size.y()/2. + PMT_height/2;      //top
                PlacePMTs(PMT_log.get(),rm_x2,x,z,dx,dz,xmin,zmin,Nx,Nz,x,y,z,k);
                
                //VisAttributes();
                //SurfaceProperties();

                //SetLogicalVolume(housing_log.get());
            }
             */ /*
          * SUPPORT
          * optional layers of support
  */
            auto supports_log = std::make_shared<std::vector<std::shared_ptr<G4LogicalVolume>>>();
            auto supports_phys = std::make_shared<std::vector<std::shared_ptr<G4PVPlacement>>>();
            int support_idx = 0;
            for(auto& layer : model->getSupportLayers()) {
                // Create the box containing the support
                auto support_box = std::make_shared<G4Box>("support_" + name + "_" + std::to_string(support_idx),
                                                           layer.getSize().x() / 2.0,
                                                           layer.getSize().y() / 2.0,
                                                           layer.getSize().z() / 2.0);
                solids_.push_back(support_box);

                std::shared_ptr<G4VSolid> support_solid = support_box;
                if(layer.hasHole()) {
                    // NOTE: Double the hole size in the z-direction to ensure no fake surfaces are created
                    auto hole_box = std::make_shared<G4Box>("support_" + name + "_hole_" + std::to_string(support_idx),
                                                            layer.getHoleSize().x() / 2.0,
                                                            layer.getHoleSize().y() / 2.0,
                                                            layer.getHoleSize().z());
                    solids_.push_back(hole_box);

                    G4Transform3D transform(G4RotationMatrix(), toG4Vector(layer.getHoleCenter() - layer.getCenter()));
                    auto subtraction_solid = std::make_shared<G4SubtractionSolid>("support_" + name + "_subtraction_" +
                                                                                      std::to_string(support_idx),
                                                                                  support_box.get(),
                                                                                  hole_box.get(),
                                                                                  transform);
                    solids_.push_back(subtraction_solid);
                    support_solid = subtraction_solid;
                }

                // Create the logical volume for the support
                auto support_material_iter = materials_.find(layer.getMaterial());
                if(support_material_iter == materials_.end()) {
                    throw ModuleError("Cannot construct a support layer of material '" + layer.getMaterial() + "'");
                }
                auto support_log =
                    make_shared_no_delete<G4LogicalVolume>(support_solid.get(),
                                                           support_material_iter->second,
                                                           "support_" + name + "_log_" + std::to_string(support_idx));
                supports_log->push_back(support_log);

                // Place the support
                auto support_pos = toG4Vector(layer.getCenter() - model->getGeometricalCenter());
                LOG(DEBUG) << "  - Support\t\t:\t" << Units::display(support_pos, {"mm", "um"});
                auto support_phys =
                    make_shared_no_delete<G4PVPlacement>(nullptr,
                                                         support_pos,
                                                         support_log.get(),
                                                         "support_" + name + "_phys_" + std::to_string(support_idx),
                                                         housing_log.get(),
                                                         false,
                                                         0,
                                                         true);
                supports_phys->push_back(support_phys);

                ++support_idx;
            }
            detector->setExternalObject("supports_log", supports_log);
            detector->setExternalObject("supports_phys", supports_phys);
        } else {
            // Create the wrapper box and logical volume
            auto wrapper_box = std::make_shared<G4Box>(
                "wrapper_" + name, model->getSize().x() / 2.0, model->getSize().y() / 2.0, model->getSize().z() / 2.0);
            solids_.push_back(wrapper_box);
            auto wrapper_log =
                make_shared_no_delete<G4LogicalVolume>(wrapper_box.get(), world_material_, "wrapper_" + name + "_log");
            detector->setExternalObject("wrapper_log", wrapper_log);
            // Place the wrapper
            auto wrapper_phys = make_shared_no_delete<G4PVPlacement>(
                transform_phys, wrapper_log.get(), "wrapper_" + name + "_phys", world_log, false, 0, true);
            detector->setExternalObject("wrapper_phys", wrapper_phys);

            /*
                SENSOR
                * the sensitive detector is the part that collects the deposits
            */
            // Create the sensor box and logical volume
            ROOT::Math::XYZVector sensor_size = model->getSensorSize();
            std::string sensor_material = model->getActiveMaterial();

            auto sensor_box = std::make_shared<G4Box>(
                "sensor_" + name, sensor_size.x() / 2.0, sensor_size.y() / 2.0, sensor_size.z() / 2.0);
            solids_.push_back(sensor_box);
            sensor_log = make_shared_no_delete<G4LogicalVolume>(
                sensor_box.get(), materials_[sensor_material], "sensor_" + name + "_log");
            detector->setExternalObject("sensor_log", sensor_log);

            // Place the sensor box
            auto sensor_pos = toG4Vector(model->getSensorCenter() - model->getGeometricalCenter());
            LOG(DEBUG) << "  - Sensor\t\t:\t" << Units::display(sensor_pos, {"mm", "um"});
            sensor_phys = make_shared_no_delete<G4PVPlacement>(
                nullptr, sensor_pos, sensor_log.get(), "sensor_" + name + "_phys", wrapper_log.get(), false, 0, true);
            detector->setExternalObject("sensor_phys", sensor_phys);

            // Create the pixel box and logical volume
            auto pixel_box = std::make_shared<G4Box>("pixel_" + name,
                                                     model->getPixelSize().x() / 2.0,
                                                     model->getPixelSize().y() / 2.0,
                                                     model->getSensorSize().z() / 2.0);
            solids_.push_back(pixel_box);
            auto pixel_log =
                make_shared_no_delete<G4LogicalVolume>(pixel_box.get(), materials_["silicon"], "pixel_" + name + "_log");
            detector->setExternalObject("pixel_log", pixel_log);

            // Create the parameterization for the pixel grid
            std::shared_ptr<G4VPVParameterisation> pixel_param =
                std::make_shared<Parameterization2DG4>(model->getNPixels().x(),
                                                       model->getPixelSize().x(),
                                                       model->getPixelSize().y(),
                                                       -model->getGridSize().x() / 2.0,
                                                       -model->getGridSize().y() / 2.0,
                                                       0);
            detector->setExternalObject("pixel_param", pixel_param);

            // WARNING: do not place the actual parameterization, only use it if we need it
            /*
                    CHIP
                    * the chip connected to the bumps bond and the support
            */

            // Construct the chips only if necessary
            if(model->getChipSize().z() > 1e-9) {
                // Create the chip box
                auto chip_box = std::make_shared<G4Box>("chip_" + name,
                                                        model->getChipSize().x() / 2.0,
                                                        model->getChipSize().y() / 2.0,
                                                        model->getChipSize().z() / 2.0);
                solids_.push_back(chip_box);

                // Create the logical volume for the chip
                auto chip_log =
                    make_shared_no_delete<G4LogicalVolume>(chip_box.get(), materials_["silicon"], "chip_" + name + "_log");
                detector->setExternalObject("chip_log", chip_log);

                // Place the chip
                auto chip_pos = toG4Vector(model->getChipCenter() - model->getGeometricalCenter());
                LOG(DEBUG) << "  - Chip\t\t:\t" << Units::display(chip_pos, {"mm", "um"});
                auto chip_phys = make_shared_no_delete<G4PVPlacement>(
                    nullptr, chip_pos, chip_log.get(), "chip_" + name + "_phys", wrapper_log.get(), false, 0, true);
                detector->setExternalObject("chip_phys", chip_phys);
            }

<<<<<<< HEAD
            /*
                    * SUPPORT
                    * optional layers of support
            */
            auto supports_log = std::make_shared<std::vector<std::shared_ptr<G4LogicalVolume>>>();
            auto supports_phys = std::make_shared<std::vector<std::shared_ptr<G4PVPlacement>>>();
            int support_idx = 0;
            for(auto& layer : model->getSupportLayers()) {
                // Create the box containing the support
                auto support_box = std::make_shared<G4Box>("support_" + name + "_" + std::to_string(support_idx),
                                                           layer.getSize().x() / 2.0,
                                                           layer.getSize().y() / 2.0,
                                                           layer.getSize().z() / 2.0);
                solids_.push_back(support_box);

                std::shared_ptr<G4VSolid> support_solid = support_box;
                if(layer.hasHole()) {
                    // NOTE: Double the hole size in the z-direction to ensure no fake surfaces are created
                    auto hole_box = std::make_shared<G4Box>("support_" + name + "_hole_" + std::to_string(support_idx),
                                                            layer.getHoleSize().x() / 2.0,
                                                            layer.getHoleSize().y() / 2.0,
                                                            layer.getHoleSize().z());
                    solids_.push_back(hole_box);

                    G4Transform3D transform(G4RotationMatrix(), toG4Vector(layer.getHoleCenter() - layer.getCenter()));
                    auto subtraction_solid = std::make_shared<G4SubtractionSolid>("support_" + name + "_subtraction_" +
                                                                                      std::to_string(support_idx),
                                                                                  support_box.get(),
                                                                                  hole_box.get(),
                                                                                  transform);
                    solids_.push_back(subtraction_solid);
                    support_solid = subtraction_solid;
                }

                // Create the logical volume for the support
                auto support_material_iter = materials_.find(layer.getMaterial());
                if(support_material_iter == materials_.end()) {
                    throw ModuleError("Cannot construct a support layer of material '" + layer.getMaterial() + "'");
                }
                auto support_log =
                    make_shared_no_delete<G4LogicalVolume>(support_solid.get(),
                                                           support_material_iter->second,
                                                           "support_" + name + "_log_" + std::to_string(support_idx));
                supports_log->push_back(support_log);

                // Place the support
                auto support_pos = toG4Vector(layer.getCenter() - model->getGeometricalCenter());
                LOG(DEBUG) << "  - Support\t\t:\t" << Units::display(support_pos, {"mm", "um"});
                auto support_phys =
                    make_shared_no_delete<G4PVPlacement>(nullptr,
                                                         support_pos,
                                                         support_log.get(),
                                                         "support_" + name + "_phys_" + std::to_string(support_idx),
                                                         wrapper_log.get(),
                                                         false,
                                                         0,
                                                         true);
                supports_phys->push_back(support_phys);

                ++support_idx;
            }
            detector->setExternalObject("supports_log", supports_log);
            detector->setExternalObject("supports_phys", supports_phys);

            // Build the bump bonds only for hybrid pixel detectors
            auto hybrid_model = std::dynamic_pointer_cast<HybridPixelDetectorModel>(model);
            if(hybrid_model != nullptr) {

                /*   BUMPS
                        the bump bonds connect the sensor to the readout chip
                    */

                // Get parameters from model
                auto bump_height = hybrid_model->getBumpHeight();
                auto bump_sphere_radius = hybrid_model->getBumpSphereRadius();
                auto bump_cylinder_radius = hybrid_model->getBumpCylinderRadius();

                // Create the volume containing the bumps
                auto bump_box = std::make_shared<G4Box>("bump_box_" + name,
                                                        hybrid_model->getSensorSize().x() / 2.0,
                                                        hybrid_model->getSensorSize().y() / 2.0,
                                                        bump_height / 2.);
                solids_.push_back(bump_box);

                // Create the logical wrapper volume
                auto bumps_wrapper_log = make_shared_no_delete<G4LogicalVolume>(
                    bump_box.get(), world_material_, "bumps_wrapper_" + name + "_log");
                detector->setExternalObject("bumps_wrapper_log", bumps_wrapper_log);

                // Place the general bumps volume
                G4ThreeVector bumps_pos = toG4Vector(hybrid_model->getBumpsCenter() - hybrid_model->getGeometricalCenter());
                LOG(DEBUG) << "  - Bumps\t\t:\t" << Units::display(bumps_pos, {"mm", "um"});
                auto bumps_wrapper_phys = make_shared_no_delete<G4PVPlacement>(nullptr,
                                                                               bumps_pos,
                                                                               bumps_wrapper_log.get(),
                                                                               "bumps_wrapper_" + name + "_phys",
                                                                               wrapper_log.get(),
                                                                               false,
                                                                               0,
                                                                               true);
                detector->setExternalObject("bumps_wrapper_phys", bumps_wrapper_phys);

                // Create the individual bump solid
                auto bump_sphere = std::make_shared<G4Sphere>(
                    "bumps_" + name + "_sphere", 0, bump_sphere_radius, 0, 360 * CLHEP::deg, 0, 360 * CLHEP::deg);
                solids_.push_back(bump_sphere);
                auto bump_tube = std::make_shared<G4Tubs>(
                    "bumps_" + name + "_tube", 0., bump_cylinder_radius, bump_height / 2., 0., 360 * CLHEP::deg);
                solids_.push_back(bump_tube);
                auto bump = std::make_shared<G4UnionSolid>("bumps_" + name, bump_sphere.get(), bump_tube.get());
                solids_.push_back(bump);

                // Create the logical volume for the individual bumps
                auto bumps_cell_log =
                    make_shared_no_delete<G4LogicalVolume>(bump.get(), materials_["solder"], "bumps_" + name + "_log");
                detector->setExternalObject("bumps_cell_log", bumps_cell_log);

                // Place the bump bonds grid
                std::shared_ptr<G4VPVParameterisation> bumps_param = std::make_shared<Parameterization2DG4>(
                    hybrid_model->getNPixels().x(),
                    hybrid_model->getPixelSize().x(),
                    hybrid_model->getPixelSize().y(),
                    -(hybrid_model->getNPixels().x() * hybrid_model->getPixelSize().x()) / 2.0 +
                        (hybrid_model->getBumpsCenter().x() - hybrid_model->getCenter().x()),
                    -(hybrid_model->getNPixels().y() * hybrid_model->getPixelSize().y()) / 2.0 +
                        (hybrid_model->getBumpsCenter().y() - hybrid_model->getCenter().y()),
                    0);
                detector->setExternalObject("bumps_param", bumps_param);

                std::shared_ptr<G4PVParameterised> bumps_param_phys =
                    std::make_shared<ParameterisedG4>("bumps_" + name + "_phys",
                                                      bumps_cell_log.get(),
                                                      bumps_wrapper_log.get(),
                                                      kUndefined,
                                                      hybrid_model->getNPixels().x() * hybrid_model->getNPixels().y(),
                                                      bumps_param.get(),
                                                      false);
                detector->setExternalObject("bumps_param_phys", bumps_param_phys);
            }
=======
            // Get parameters from model
            auto bump_height = hybrid_model->getBumpHeight();
            auto bump_sphere_radius = hybrid_model->getBumpSphereRadius();
            auto bump_cylinder_radius = hybrid_model->getBumpCylinderRadius();

            // Create the volume containing the bumps
            auto bump_box = std::make_shared<G4Box>("bump_box_" + name,
                                                    hybrid_model->getSensorSize().x() / 2.0,
                                                    hybrid_model->getSensorSize().y() / 2.0,
                                                    bump_height / 2.);
            solids_.push_back(bump_box);

            // Create the logical wrapper volume
            auto bumps_wrapper_log = make_shared_no_delete<G4LogicalVolume>(
                bump_box.get(), materials_["world_material"], "bumps_wrapper_" + name + "_log");
            geo_manager_->setExternalObject("bumps_wrapper_log", bumps_wrapper_log, name);

            // Place the general bumps volume
            G4ThreeVector bumps_pos = toG4Vector(hybrid_model->getBumpsCenter() - hybrid_model->getGeometricalCenter());
            LOG(DEBUG) << "  - Bumps\t\t:\t" << Units::display(bumps_pos, {"mm", "um"});
            auto bumps_wrapper_phys = make_shared_no_delete<G4PVPlacement>(nullptr,
                                                                           bumps_pos,
                                                                           bumps_wrapper_log.get(),
                                                                           "bumps_wrapper_" + name + "_phys",
                                                                           wrapper_log.get(),
                                                                           false,
                                                                           0,
                                                                           true);
            geo_manager_->setExternalObject("bumps_wrapper_phys", bumps_wrapper_phys, name);

            // Create the individual bump solid
            auto bump_sphere = std::make_shared<G4Sphere>(
                "bumps_" + name + "_sphere", 0, bump_sphere_radius, 0, 360 * CLHEP::deg, 0, 360 * CLHEP::deg);
            solids_.push_back(bump_sphere);
            auto bump_tube = std::make_shared<G4Tubs>(
                "bumps_" + name + "_tube", 0., bump_cylinder_radius, bump_height / 2., 0., 360 * CLHEP::deg);
            solids_.push_back(bump_tube);
            auto bump = std::make_shared<G4UnionSolid>("bumps_" + name, bump_sphere.get(), bump_tube.get());
            solids_.push_back(bump);

            // Create the logical volume for the individual bumps
            auto bumps_cell_log =
                make_shared_no_delete<G4LogicalVolume>(bump.get(), materials_["solder"], "bumps_" + name + "_log");
            geo_manager_->setExternalObject("bumps_cell_log", bumps_cell_log, name);

            // Place the bump bonds grid
            std::shared_ptr<G4VPVParameterisation> bumps_param = std::make_shared<Parameterization2DG4>(
                hybrid_model->getNPixels().x(),
                hybrid_model->getPixelSize().x(),
                hybrid_model->getPixelSize().y(),
                -(hybrid_model->getNPixels().x() * hybrid_model->getPixelSize().x()) / 2.0 +
                    (hybrid_model->getBumpsCenter().x() - hybrid_model->getCenter().x()),
                -(hybrid_model->getNPixels().y() * hybrid_model->getPixelSize().y()) / 2.0 +
                    (hybrid_model->getBumpsCenter().y() - hybrid_model->getCenter().y()),
                0);
            geo_manager_->setExternalObject("bumps_param", bumps_param, name);

            std::shared_ptr<G4PVParameterised> bumps_param_phys =
                std::make_shared<ParameterisedG4>("bumps_" + name + "_phys",
                                                  bumps_cell_log.get(),
                                                  bumps_wrapper_log.get(),
                                                  kUndefined,
                                                  hybrid_model->getNPixels().x() * hybrid_model->getNPixels().y(),
                                                  bumps_param.get(),
                                                  false);
            geo_manager_->setExternalObject("bumps_param_phys", bumps_param_phys, name);
>>>>>>> 86238e94
        }
        // ALERT: NO COVER LAYER YET

        LOG(TRACE) << " Constructed detector " << detector->getName() << " successfully";
    }
}

void DetectorConstructionG4::PlacePMTs(G4LogicalVolume* pmt_log,
                                       G4RotationMatrix* rot,
                                       G4double& a,
                                       G4double& b,
                                       G4double da,
                                       G4double db,
                                       G4double amin,
                                       G4double bmin,
                                       G4int na,
                                       G4int nb,
                                       G4double& x,
                                       G4double& y,
                                       G4double& z,
                                       G4int& k) {
    /*PlacePMTs : a different way to parameterize placement that does not depend on
    calculating the position from the copy number

    pmt_log = logical volume for pmts to be placed
    rot = rotation matrix to apply
    a,b = coordinates to vary(ie. if varying in the xy plane then pass x,y)
    da,db = value to increment a,b by
    amin,bmin = start values for a,b
    na,nb = number of repitions in a and b
    x,y,z = just pass x,y, and z by reference (the same ones passed for a,b)
    k = copy number to start with
    sd = sensitive detector for pmts
    */
    a = amin;
    for(G4int j = 1; j <= na; j++) {
        a += da;
        b = bmin;
        for(G4int i = 1; i <= nb; i++) {
            b += db;
            new G4PVPlacement(rot, G4ThreeVector(x, y, z), pmt_log, "pmt", housing_log.get(), false, k);
            PMT_positions.emplace_back(G4ThreeVector(x, y, z));
            k++;
        }
    }
}

/* void DetectorConstructionG4::SurfaceProperties(){
    G4double ephoton[] = {7.0*CLHEP::eV, 7.14*CLHEP::eV};
    const G4int num = sizeof(ephoton)/sizeof(G4double);

    // **Scintillator housing properties
    G4double reflectivity[] = {housing_reflectivity, housing_reflectivity};
    assert(sizeof(reflectivity) == sizeof(ephoton));
    G4double efficiency[] = {0.0, 0.0};
    assert(sizeof(efficiency) == sizeof(ephoton));
    G4MaterialPropertiesTable* scintHsngPT = new G4MaterialPropertiesTable();
    scintHsngPT->AddProperty("REFLECTIVITY", ephoton, reflectivity, num);
    scintHsngPT->AddProperty("EFFICIENCY", ephoton, efficiency, num);
    G4OpticalSurface* scint_housing_opsurf =
        new G4OpticalSurface("housing_opsurf",unified,polished,dielectric_metal);
    scint_housing_opsurf->SetMaterialPropertiesTable(scintHsngPT);

    // **Photocathode surface properties
    G4double photocath_EFF[]={1.,1.}; //Enables 'detection' of photons
    assert(sizeof(photocath_EFF) == sizeof(ephoton));
    G4double photocath_ReR[]={1.92,1.92};
    assert(sizeof(photocath_ReR) == sizeof(ephoton));
    G4double photocath_ImR[]={1.69,1.69};
    assert(sizeof(photocath_ImR) == sizeof(ephoton));
    G4MaterialPropertiesTable* photocath_mt = new G4MaterialPropertiesTable();
    photocath_mt->AddProperty("EFFICIENCY",ephoton,photocath_EFF,num);
    photocath_mt->AddProperty("REALRINDEX",ephoton,photocath_ReR,num);
    photocath_mt->AddProperty("IMAGINARYRINDEX",ephoton,photocath_ImR,num);
    G4OpticalSurface* photocath_opsurf=
        new G4OpticalSurface("photocath_opsurf",glisur,polished,
                            dielectric_metal);
    photocath_opsurf->SetMaterialPropertiesTable(photocath_mt);

    // **Create logical skin surfaces
    new G4LogicalSkinSurface("housign_surf", housing_log.get(),
                            scint_housing_opsurf);
    new G4LogicalSkinSurface("photocath_surf", photo_cath_log.get(), photocath_opsurf);
}*/<|MERGE_RESOLUTION|>--- conflicted
+++ resolved
@@ -34,12 +34,12 @@
 
 #include "G4LogicalBorderSurface.hh"
 #include "G4LogicalSkinSurface.hh"
+#include "G4MultiFunctionalDetector.hh"
 #include "G4OpticalSurface.hh"
 #include "G4SurfaceProperty.hh"
+#include "G4SystemOfUnits.hh"
 #include "G4UImanager.hh"
-#include "G4SystemOfUnits.hh"
 #include "G4UnitsTable.hh"
-#include "G4MultiFunctionalDetector.hh"
 #include "G4VPrimitiveScorer.hh"
 
 #include "core/geometry/HybridPixelDetectorModel.hpp"
@@ -87,8 +87,6 @@
         LOG(TRACE) << " Mother volume: " << mother_volume;
         LOG(DEBUG) << " Global position and orientation of the detector:";
 
-<<<<<<< HEAD
-=======
         G4LogicalVolumeStore* log_volume_store = G4LogicalVolumeStore::GetInstance();
         auto mother_log_volume = log_volume_store->GetVolume(mother_volume);
 
@@ -104,7 +102,6 @@
             wrapper_box.get(), materials_["world_material"], "wrapper_" + name + "_log");
         geo_manager_->setExternalObject("wrapper_log", wrapper_log, name);
 
->>>>>>> 86238e94
         // Get position and orientation
         auto position = detector->getPosition();
         LOG(DEBUG) << " - Position\t\t:\t" << Units::display(position, {"mm", "um"});
@@ -120,34 +117,27 @@
         geo_manager_->setExternalObject("rotation_matrix", rotWrapper, name);
         G4Transform3D transform_phys(*rotWrapper, posWrapper);
 
-<<<<<<< HEAD
         LOG(DEBUG) << " Center of the geometry parts relative to the detector wrapper geometric center:";
-=======
-        // Place the wrapper
-        auto wrapper_phys = make_shared_no_delete<G4PVPlacement>(
-            transform_phys, wrapper_log.get(), "wrapper_" + name + "_phys", mother_log_volume, false, 0, true);
-        geo_manager_->setExternalObject("wrapper_phys", wrapper_phys, name);
-
-        LOG(DEBUG) << " Center of the geometry parts relative to the detector wrapper geometric center:";
+
         /*
-                 SENSOR
-                 * the sensitive detector is the part that collects the deposits
+            SENSOR
+            * the sensitive detector is the part that collects the deposits
         */
-
         // Create the sensor box and logical volume
-        auto sensor_box = std::make_shared<G4Box>("sensor_" + name,
-                                                  model->getSensorSize().x() / 2.0,
-                                                  model->getSensorSize().y() / 2.0,
-                                                  model->getSensorSize().z() / 2.0);
+        ROOT::Math::XYZVector sensor_size = model->getSensorSize();
+        std::string sensor_material = model->getActiveMaterial();
+
+        auto sensor_box =
+            std::make_shared<G4Box>("sensor_" + name, sensor_size.x() / 2.0, sensor_size.y() / 2.0, sensor_size.z() / 2.0);
         solids_.push_back(sensor_box);
-        auto sensor_log =
-            make_shared_no_delete<G4LogicalVolume>(sensor_box.get(), materials_["silicon"], "sensor_" + name + "_log");
+        sensor_log =
+            make_shared_no_delete<G4LogicalVolume>(sensor_box.get(), materials_[sensor_material], "sensor_" + name + "_log");
         geo_manager_->setExternalObject("sensor_log", sensor_log, name);
 
         // Place the sensor box
         auto sensor_pos = toG4Vector(model->getSensorCenter() - model->getGeometricalCenter());
         LOG(DEBUG) << "  - Sensor\t\t:\t" << Units::display(sensor_pos, {"mm", "um"});
-        auto sensor_phys = make_shared_no_delete<G4PVPlacement>(
+        sensor_phys = make_shared_no_delete<G4PVPlacement>(
             nullptr, sensor_pos, sensor_log.get(), "sensor_" + name + "_phys", wrapper_log.get(), false, 0, true);
         geo_manager_->setExternalObject("sensor_phys", sensor_phys, name);
 
@@ -173,8 +163,8 @@
 
         // WARNING: do not place the actual parameterization, only use it if we need it
         /*
-                 CHIP
-                 * the chip connected to the bumps bond and the support
+                CHIP
+                * the chip connected to the bumps bond and the support
         */
 
         // Construct the chips only if necessary
@@ -198,154 +188,46 @@
                 nullptr, chip_pos, chip_log.get(), "chip_" + name + "_phys", wrapper_log.get(), false, 0, true);
             geo_manager_->setExternalObject("chip_phys", chip_phys, name);
         }
->>>>>>> 86238e94
-
-        std::map<std::string, std::string> type = geo_manager_->getDetectorType();
-        if(type[detector->getType()] == "scintillator") {
-            auto scint_model = std::dynamic_pointer_cast<ScintillatorModel>(model);
-
-            // Get parameters from model
-            auto scint_shape = scint_model->getScintShape();
-            auto sensor_material = scint_model->getActiveMaterial();
-            auto sensor_size = scint_model->getSensorSize();
-            auto scint_material = scint_model->getScintMaterial();
-            auto housing_thickness = scint_model->getHousingThickness();
-            auto housing_material = scint_model->getHousingMaterial();
-            housing_reflectivity = scint_model->getHousingReflectivity();
-            /*   Housing
-                    the housing of the scintillator
-                */
-
-            // Create the volume containing the housing
-            if(scint_shape == "square"){
-                //auto scint_size = scint_model->getScintSize();
-                auto scint_size = scint_model->getScintSize();
-                auto housing_box = std::make_shared<G4Box>("housing_box_" + name,
-                                                        scint_size.x() / 2.0 + housing_thickness,
-                                                        scint_size.y() / 2.0 + housing_thickness,
-                                                        scint_size.z() / 2.0 + housing_thickness + sensor_size.z() / 2.0);
-                solids_.push_back(housing_box);
-
-                // Create the housing logical volume
-                housing_log = make_shared_no_delete<G4LogicalVolume>(
-                    housing_box.get(), materials_[housing_material], "housing_" + name + "_log");
-                detector->setExternalObject("housing_log", housing_log);
-                CLHEP::Hep3Vector housing_displacement_ = {0, 0, -scint_size.z() / 2.0};
-                housing_displacement_*= *rotWrapper;
-                auto housing_displacement = static_cast<ROOT::Math::XYZVector>(housing_displacement_);
-                auto housing_pos = posWrapper + toG4Vector(housing_displacement);
-                G4Transform3D transform_phys_housing(*rotWrapper, housing_pos);
-                housing_phys = make_shared_no_delete<G4PVPlacement>(
-                    transform_phys_housing, housing_log.get(), "housing_" + name + "_phys", world_log, false, 0, true);
-                detector->setExternalObject("housing_phys", housing_phys);
-
-                /* Scintillator
-                * the scintillator is the part that creates the optical photons
-                */
-                // Create the scintillator box and logical volume
-                auto scint_box =
-                    std::make_shared<G4Box>("scint_" + name, scint_size.x() / 2.0, scint_size.y() / 2.0, scint_size.z() / 2.0);
-                solids_.push_back(scint_box);
-                auto scint_log = make_shared_no_delete<G4LogicalVolume>(
-                    scint_box.get(), materials_[scint_material], "scint_" + name + "_log");
-                detector->setExternalObject("scint_log", scint_log);
-
-                // Place the scintillator box
-                ROOT::Math::XYZVector scint_displacement = {0, 0, sensor_size.z() / 2.0};
-                auto scint_pos = toG4Vector(scint_displacement);
-                LOG(DEBUG) << "  - Scintillator\t\t:\t" << Units::display(scint_pos, {"mm", "um"});
-                scint_phys = make_shared_no_delete<G4PVPlacement>(
-                    nullptr, scint_pos, scint_log.get(), "scint_" + name + "_phys", housing_log.get(), false, 0, true);
-                detector->setExternalObject("scint_phys", scint_phys);
-
-                /* SENSOR
-                * the sensitive photocathode is the part that collects the optical photons
-                */
-                // Create the sensor box and logical volume
-                auto sensor_box = std::make_shared<G4Box>(
-                    "sensor_" + name, sensor_size.x() / 2.0, sensor_size.y() / 2.0, sensor_size.z() / 2.0);
-                solids_.push_back(sensor_box);
-                sensor_log = make_shared_no_delete<G4LogicalVolume>(
-                    sensor_box.get(), materials_[sensor_material], "sensor_" + name + "_log");
-                detector->setExternalObject("sensor_log", sensor_log);
-
-                // Place the sensor box
-                ROOT::Math::XYZVector sensor_displacement = {0, 0, -scint_size.z() / 2.0};
-                LOG(WARNING) << "  - Sensor\t\t:\t" << Units::display(sensor_displacement, {"mm", "um"});
-                LOG(WARNING) << "  - Scint_size_y" << scint_size.y();
-                LOG(WARNING) << "  - Sensor_size_y" << sensor_size.y();
-
-                auto sensor_pos = toG4Vector(sensor_displacement);
-                LOG(DEBUG) << "  - Sensor\t\t:\t" << Units::display(sensor_pos, {"mm", "um"});
-                sensor_phys = make_shared_no_delete<G4PVPlacement>(
-                    nullptr, sensor_pos, sensor_log.get(), "sensor_" + name + "_phys", housing_log.get(), false, 0, true);
-                detector->setExternalObject("sensor_phys", sensor_phys);
+
+        /*
+                * SUPPORT
+                * optional layers of support
+        */
+        auto supports_log = std::make_shared<std::vector<std::shared_ptr<G4LogicalVolume>>>();
+        auto supports_phys = std::make_shared<std::vector<std::shared_ptr<G4PVPlacement>>>();
+        int support_idx = 0;
+        for(auto& layer : model->getSupportLayers()) {
+            // Create the box containing the support
+            auto support_box = std::make_shared<G4Box>("support_" + name + "_" + std::to_string(support_idx),
+                                                       layer.getSize().x() / 2.0,
+                                                       layer.getSize().y() / 2.0,
+                                                       layer.getSize().z() / 2.0);
+            solids_.push_back(support_box);
+
+            std::shared_ptr<G4VSolid> support_solid = support_box;
+            if(layer.hasHole()) {
+                // NOTE: Double the hole size in the z-direction to ensure no fake surfaces are created
+                auto hole_box = std::make_shared<G4Box>("support_" + name + "_hole_" + std::to_string(support_idx),
+                                                        layer.getHoleSize().x() / 2.0,
+                                                        layer.getHoleSize().y() / 2.0,
+                                                        layer.getHoleSize().z());
+                solids_.push_back(hole_box);
+
+                G4Transform3D transform(G4RotationMatrix(), toG4Vector(layer.getHoleCenter() - layer.getCenter()));
+                auto subtraction_solid =
+                    std::make_shared<G4SubtractionSolid>("support_" + name + "_subtraction_" + std::to_string(support_idx),
+                                                         support_box.get(),
+                                                         hole_box.get(),
+                                                         transform);
+                solids_.push_back(subtraction_solid);
+                support_solid = subtraction_solid;
             }
-<<<<<<< HEAD
-            if(scint_shape == "cylinder"){
-                auto scint_radius = scint_model->getScintRadius();
-                auto scint_height = scint_model->getScintHeight();
-
-                auto housing_box = std::make_shared<G4Tubs>("housing_box_" + name,
-                                                        0,
-                                                        scint_radius + housing_thickness,
-                                                        scint_height/2.0 + sensor_size.z()/ 2.0 +housing_thickness,
-                                                        0,
-                                                        2*CLHEP::pi);
-                solids_.push_back(housing_box);
-
-                // Create the housing logical volume
-                housing_log = make_shared_no_delete<G4LogicalVolume>(
-                    housing_box.get(), materials_[housing_material], "housing_" + name + "_log");
-                detector->setExternalObject("housing_log", housing_log);
-                CLHEP::Hep3Vector housing_displacement_ = {0, 0, -scint_height/2.0 - housing_thickness};
-                housing_displacement_ *= *rotWrapper;
-                auto housing_displacement = static_cast<ROOT::Math::XYZVector>(housing_displacement_);
-                auto housing_pos = posWrapper + toG4Vector(housing_displacement);
-                G4Transform3D transform_phys_housing(*rotWrapper, housing_pos);
-                housing_phys = make_shared_no_delete<G4PVPlacement>(
-                    transform_phys_housing, housing_log.get(), "housing_" + name + "_phys", world_log, false, 0, true);
-                detector->setExternalObject("housing_phys", housing_phys);
-
-                /* Scintillator
-                * the scintillator is the part that creates the optical photons
-                */
-                // Create the scintillator box and logical volume
-                auto scint_box =
-                    std::make_shared<G4Tubs>("scint_" + name, 0, scint_radius, scint_height / 2.0, 0, 2*CLHEP::pi);
-                solids_.push_back(scint_box);
-                auto scint_log = make_shared_no_delete<G4LogicalVolume>(
-                    scint_box.get(), materials_[scint_material], "scint_" + name + "_log");
-                detector->setExternalObject("scint_log", scint_log);
-
-                // Place the scintillator box
-                ROOT::Math::XYZVector scint_displacement = {0, 0, sensor_size.z()/2.0};
-                auto scint_pos = toG4Vector(scint_displacement);
-                LOG(DEBUG) << "  - Scintillator\t\t:\t" << Units::display(scint_pos, {"mm", "um"});
-                scint_phys = make_shared_no_delete<G4PVPlacement>(
-                    nullptr, scint_pos, scint_log.get(), "scint_" + name + "_phys", housing_log.get(), false, 0, true);
-                detector->setExternalObject("scint_phys", scint_phys);
- 
-                /* SENSOR
-                * the sensitive photocathode is the part that collects the optical photons
-                */
-                // Create the sensor box and logical volume
-                auto sensor_box = std::make_shared<G4Box>(
-                    "sensor_" + name, sensor_size.x() / 2.0, sensor_size.y() / 2.0, sensor_size.z() / 2.0);
-                solids_.push_back(sensor_box);
-                sensor_log = make_shared_no_delete<G4LogicalVolume>(
-                    sensor_box.get(), materials_[sensor_material], "sensor_" + name + "_log");
-                detector->setExternalObject("sensor_log", sensor_log);
-                /* 
-                // Create the sensor box and logical volume
-                auto sensor_box = std::make_shared<G4Tubs>(
-                "sensor_" + name, 0, sensor_size.x() / 2.0, sensor_size.y() / 2.0, 0, 2* CLHEP::pi);
-                solids_.push_back(sensor_box);
-                sensor_log = make_shared_no_delete<G4LogicalVolume>(
-                    sensor_box.get(), materials_[sensor_material], "sensor_" + name + "_log");
-                    detector->setExternalObject("sensor_log", sensor_log);                  
-                */
-=======
+
+            // Create the logical volume for the support
+            auto support_material_iter = materials_.find(layer.getMaterial());
+            if(support_material_iter == materials_.end()) {
+                throw ModuleError("Cannot construct a support layer of material '" + layer.getMaterial() + "'");
+            }
             auto support_log =
                 make_shared_no_delete<G4LogicalVolume>(support_solid.get(),
                                                        support_material_iter->second,
@@ -370,492 +252,15 @@
         }
         geo_manager_->setExternalObject("supports_log", supports_log, name);
         geo_manager_->setExternalObject("supports_phys", supports_phys, name);
->>>>>>> 86238e94
-
-                 
-                
-
-                // Place the sensor box
-                ROOT::Math::XYZVector sensor_displacement = {0, 0, -scint_height/2.0};
-                
-                LOG(WARNING) << "  - Housing radius = " << scint_radius + housing_thickness;
-                LOG(WARNING) << "  - Housing height = " << scint_height ;
-                LOG(WARNING) << "  - Scint radius = " << scint_radius;
-                LOG(WARNING) << "  - Scint Height = " << scint_height;
-                LOG(WARNING) << "  - Housing\t\t:\t" << Units::display(housing_pos, {"mm", "um"});
-                LOG(WARNING) << "  - Scint\t\t:\t" << Units::display(scint_pos, {"mm", "um"});
-
-                
-
-                auto sensor_pos = toG4Vector(sensor_displacement);
-                LOG(WARNING) << "  - Sensor\t\t:\t" << Units::display(sensor_pos, {"mm", "um"});
-                sensor_phys = make_shared_no_delete<G4PVPlacement>(
-                    nullptr, sensor_pos, sensor_log.get(), "sensor_" + name + "_phys", housing_log.get(), false, 0, true);
-                detector->setExternalObject("sensor_phys", sensor_phys);
-            }
-            // General Info
-            G4double cebr3_Energy[] = {3.96 * CLHEP::eV,
-                                       3.81 * CLHEP::eV,
-                                       3.67 * CLHEP::eV,
-                                       3.54 * CLHEP::eV,
-                                       3.42 * CLHEP::eV,
-                                       3.31 * CLHEP::eV,
-                                       3.20 * CLHEP::eV,
-                                       3.10 * CLHEP::eV,
-                                       3.0 * CLHEP::eV,
-                                       2.92 * CLHEP::eV,
-                                       2.83 * CLHEP::eV,
-                                       2.76 * CLHEP::eV,
-                                       2.68 * CLHEP::eV,
-                                       2.61 * CLHEP::eV};
-            const G4int num = sizeof(cebr3_Energy) / sizeof(G4double);
-
-            // Housing Properties
-            G4double reflectivity[] = {housing_reflectivity,
-                                       housing_reflectivity,
-                                       housing_reflectivity,
-                                       housing_reflectivity,
-                                       housing_reflectivity,
-                                       housing_reflectivity,
-                                       housing_reflectivity,
-                                       housing_reflectivity,
-                                       housing_reflectivity,
-                                       housing_reflectivity,
-                                       housing_reflectivity,
-                                       housing_reflectivity,
-                                       housing_reflectivity,
-                                       housing_reflectivity,
-                                       housing_reflectivity};
-            assert(sizeof(reflectivity) == sizeof(cebr3_Energy));
-            G4double efficiency[] = {
-                0.0, 0.0, 0.0, 0.0, 0.0, 0.0, 0.0, 0.0, 0.0, 0.0, 0.0, 0.0, 0.0, 0.0,
-            };
-            assert(sizeof(efficiency) == sizeof(cebr3_Energy));
-            auto scintHsngPT = new G4MaterialPropertiesTable();
-            scintHsngPT->AddProperty("REFLECTIVITY", cebr3_Energy, reflectivity, num);
-            scintHsngPT->AddProperty("EFFICIENCY", cebr3_Energy, efficiency, num);
- 
-            auto surface_model = static_cast<G4OpticalSurfaceModel>(config_.get<double>("surface_model", 0));
-            auto surface_finish = static_cast<G4OpticalSurfaceFinish>(config_.get<double>("surface_finish", 0));
-            auto surface_type = static_cast<G4SurfaceType>(config_.get<double>("surface_type", 0));
-            double value;
-            if(surface_model == 0){
-                value = config_.get<double>("polish", 1);
-            } else{
-                value = config_.get<double>("sigma_alpha", 0);
-            }
-
-            G4OpticalSurface* OpScintHousingSurface = new G4OpticalSurface("HousingSurface", surface_model, surface_finish, surface_type, value);
-
-            //DAVIS MODEL NOT WORKING
-           /*  G4OpticalSurface* OpScintHousingSurface = new G4OpticalSurface("HousingSurface", DAVIS, Polished_LUT, dielectric_LUTDAVIS);
-            OpScintHousingSurface->SetType(dielectric_LUTDAVIS);
-            OpScintHousingSurface->SetModel(DAVIS);
-            OpScintHousingSurface->SetFinish(PolishedTeflon_LUT);*/
-            
-            G4UImanager* UI = G4UImanager::GetUIpointer();
-            UI->ApplyCommand("/surfaceModel DAVIS");
-            UI->ApplyCommand("/surfaceType dielectric_LUTDAVIS");
-            UI->ApplyCommand("/surfaceFinish PolishedTeflon_LUT");
-
-
-
-            OpScintHousingSurface->SetMaterialPropertiesTable(scintHsngPT);
-            
-            RELEASE_STREAM(G4cout);
-            OpScintHousingSurface->DumpInfo();
-            SUPPRESS_STREAM(G4cout);
-            
-            LOG(WARNING) << "G4OpticalSurface Model = " << OpScintHousingSurface->GetModel();
-            LOG(WARNING) << "G4OpticalSurface Finish = " << OpScintHousingSurface->GetFinish();
-            LOG(WARNING) << "G4OpticalSurface SigmaAlpha = " << OpScintHousingSurface->GetSigmaAlpha();
-            LOG(WARNING) << "G4OpticalSurface Polish = " << OpScintHousingSurface->GetPolish();
-            // Scintillator Properties
-            G4double photocath_EFF[] = {
-                1., 1., 1., 1., 1., 1., 1., 1., 1., 1., 1., 1., 1., 1.}; // Enables 'detection' of photons
-            assert(sizeof(photocath_EFF) == sizeof(cebr3_Energy));
-            G4double photocath_ReR[] = {1.92, 1.92, 1.92, 1.92, 1.92, 1.92, 1.92, 1.92, 1.92, 1.92, 1.92, 1.92, 1.92, 1.92};
-            assert(sizeof(photocath_ReR) == sizeof(cebr3_Energy));
-            G4double photocath_ImR[] = {1.69, 1.69, 1.69, 1.69, 1.69, 1.69, 1.69, 1.69, 1.69, 1.69, 1.69, 1.69, 1.69, 1.69};
-            assert(sizeof(photocath_ImR) == sizeof(cebr3_Energy));
-            auto photocath_mt = new G4MaterialPropertiesTable();
-            photocath_mt->AddProperty("EFFICIENCY", cebr3_Energy, photocath_EFF, num);
-            photocath_mt->AddProperty("REALRINDEX", cebr3_Energy, photocath_ReR, num);
-            photocath_mt->AddProperty("IMAGINARYRINDEX", cebr3_Energy, photocath_ImR, num);
-            //DAVIS DOESNT WORK?!?!?!?!
-            G4OpticalSurface* photocath_opsurf =
-                new G4OpticalSurface("photocath_opsurf", unified, polished, dielectric_metal);
-            photocath_opsurf->SetMaterialPropertiesTable(photocath_mt);
-
-            //**Create logical skin surfaces
-            new G4LogicalBorderSurface("photocath_surf", scint_phys.get(), sensor_phys.get(), photocath_opsurf);
-            //new G4LogicalSkinSurface("photocath_surf", housing_log.get(), OpScintHousingSurface);
-            new G4LogicalBorderSurface("housing_surf", scint_phys.get(), housing_phys.get(), OpScintHousingSurface);
-
-            /*   PMT
-                    the PMT
-                                  
-            if(scint_model->getPMType() == "PMT"){
-                // Get parameters from model
-                auto PMT_outer_radius = scint_model->getPMTOuterRadius();
-                auto PMT_height = scint_model->getPMTHeight();
-                auto PMT_material = scint_model->getPMTMaterial();
-                auto photo_cath_material = scint_model->getPhotoCathMaterial();
-                // Create the volume containing the housing
-                auto PMT_tube = std::make_shared<G4Tubs>("pmt_tube",0,PMT_outer_radius,
-                        PMT_height/2,0,2*CLHEP::pi);
-
-                solids_.push_back(PMT_tube);
-                auto photo_cath_tube = std::make_shared<G4Tubs>("photo_cath_tube",0,PMT_outer_radius,
-                        PMT_height/4,0,2*CLHEP::pi);
-                solids_.push_back(photo_cath_tube);
-
-                // Create the PMT logical volume
-                PMT_log =
-                    make_shared_no_delete<G4LogicalVolume>(PMT_tube.get(), materials_[PMT_material], "PMT_" + name + "_log");
-                detector->setExternalObject("PMT_log", PMT_log);
-                photo_cath_log =
-                    make_shared_no_delete<G4LogicalVolume>(photo_cath_tube.get(), materials_[photo_cath_material], "photo_cath_" + name + "_log");
-                detector->setExternalObject("photo_cath_log", photo_cath_log);
-                new G4PVPlacement(0,G4ThreeVector(0,0,-PMT_height/4),
-                                        photo_cath_log.get(),"photocath",
-                                        PMT_log.get(),false,0);
-                detector->setExternalObject("photo_cath_log", photo_cath_log);
-        
-                //Place the PMT's around the Volume
-                auto Nx =scint_model->getNx();
-                auto Ny =scint_model->getNy();
-                auto Nz =scint_model->getNz();
-                G4double dx = scint_size.x()/Nx;
-                G4double dy = scint_size.y()/Ny;
-                G4double dz = scint_size.z()/Nz;
-                
-                G4double x,y,z;
-                G4double xmin = -scint_size.x()/2. - dx/2.;
-                G4double ymin = -scint_size.y()/2. - dy/2.;
-                G4double zmin = -scint_size.z()/2. - dz/2.;
-                G4int k=0;
-                
-                z = -scint_size.z()/2. - PMT_height/2;      //front
-                PlacePMTs(PMT_log.get(),0,x,y,dx,dy,xmin,ymin,Nx,Ny,x,y,z,k);
-
-                G4RotationMatrix* rm_z = new G4RotationMatrix();
-                rm_z->rotateY(180*CLHEP::deg);
-                z = scint_size.z()/2. + PMT_height/2;       //back
-                PlacePMTs(PMT_log.get(),rm_z,x,y,dx,dy,xmin,ymin,Nx,Ny,x,y,z,k);
-                
-                G4RotationMatrix* rm_y1 = new G4RotationMatrix();
-                rm_y1->rotateY(-90*CLHEP::deg);
-                x = -scint_size.x()/2. - PMT_height/2;      //left
-                PlacePMTs(PMT_log.get(),rm_y1,y,z,dy,dz,ymin,zmin,Ny,Nz,x,y,z,k);
-
-                G4RotationMatrix* rm_y2 = new G4RotationMatrix();
-                rm_y2->rotateY(90*CLHEP::deg);
-                x = scint_size.x()/2. + PMT_height/2;      //right
-                PlacePMTs(PMT_log.get(),rm_y2,y,z,dy,dz,ymin,zmin,Ny,Nz,x,y,z,k);
-                
-                G4RotationMatrix* rm_x1 = new G4RotationMatrix();
-                rm_x1->rotateX(90*CLHEP::deg);
-                y = -scint_size.y()/2. - PMT_height/2;     //bottom
-                PlacePMTs(PMT_log.get(),rm_x1,x,z,dx,dz,xmin,zmin,Nx,Nz,x,y,z,k);
-
-                G4RotationMatrix* rm_x2 = new G4RotationMatrix();
-                rm_x2->rotateX(-90*CLHEP::deg);
-                y = scint_size.y()/2. + PMT_height/2;      //top
-                PlacePMTs(PMT_log.get(),rm_x2,x,z,dx,dz,xmin,zmin,Nx,Nz,x,y,z,k);
-                
-                //VisAttributes();
-                //SurfaceProperties();
-
-                //SetLogicalVolume(housing_log.get());
-            }
-             */ /*
-          * SUPPORT
-          * optional layers of support
-  */
-            auto supports_log = std::make_shared<std::vector<std::shared_ptr<G4LogicalVolume>>>();
-            auto supports_phys = std::make_shared<std::vector<std::shared_ptr<G4PVPlacement>>>();
-            int support_idx = 0;
-            for(auto& layer : model->getSupportLayers()) {
-                // Create the box containing the support
-                auto support_box = std::make_shared<G4Box>("support_" + name + "_" + std::to_string(support_idx),
-                                                           layer.getSize().x() / 2.0,
-                                                           layer.getSize().y() / 2.0,
-                                                           layer.getSize().z() / 2.0);
-                solids_.push_back(support_box);
-
-                std::shared_ptr<G4VSolid> support_solid = support_box;
-                if(layer.hasHole()) {
-                    // NOTE: Double the hole size in the z-direction to ensure no fake surfaces are created
-                    auto hole_box = std::make_shared<G4Box>("support_" + name + "_hole_" + std::to_string(support_idx),
-                                                            layer.getHoleSize().x() / 2.0,
-                                                            layer.getHoleSize().y() / 2.0,
-                                                            layer.getHoleSize().z());
-                    solids_.push_back(hole_box);
-
-                    G4Transform3D transform(G4RotationMatrix(), toG4Vector(layer.getHoleCenter() - layer.getCenter()));
-                    auto subtraction_solid = std::make_shared<G4SubtractionSolid>("support_" + name + "_subtraction_" +
-                                                                                      std::to_string(support_idx),
-                                                                                  support_box.get(),
-                                                                                  hole_box.get(),
-                                                                                  transform);
-                    solids_.push_back(subtraction_solid);
-                    support_solid = subtraction_solid;
-                }
-
-                // Create the logical volume for the support
-                auto support_material_iter = materials_.find(layer.getMaterial());
-                if(support_material_iter == materials_.end()) {
-                    throw ModuleError("Cannot construct a support layer of material '" + layer.getMaterial() + "'");
-                }
-                auto support_log =
-                    make_shared_no_delete<G4LogicalVolume>(support_solid.get(),
-                                                           support_material_iter->second,
-                                                           "support_" + name + "_log_" + std::to_string(support_idx));
-                supports_log->push_back(support_log);
-
-                // Place the support
-                auto support_pos = toG4Vector(layer.getCenter() - model->getGeometricalCenter());
-                LOG(DEBUG) << "  - Support\t\t:\t" << Units::display(support_pos, {"mm", "um"});
-                auto support_phys =
-                    make_shared_no_delete<G4PVPlacement>(nullptr,
-                                                         support_pos,
-                                                         support_log.get(),
-                                                         "support_" + name + "_phys_" + std::to_string(support_idx),
-                                                         housing_log.get(),
-                                                         false,
-                                                         0,
-                                                         true);
-                supports_phys->push_back(support_phys);
-
-                ++support_idx;
-            }
-            detector->setExternalObject("supports_log", supports_log);
-            detector->setExternalObject("supports_phys", supports_phys);
-        } else {
-            // Create the wrapper box and logical volume
-            auto wrapper_box = std::make_shared<G4Box>(
-                "wrapper_" + name, model->getSize().x() / 2.0, model->getSize().y() / 2.0, model->getSize().z() / 2.0);
-            solids_.push_back(wrapper_box);
-            auto wrapper_log =
-                make_shared_no_delete<G4LogicalVolume>(wrapper_box.get(), world_material_, "wrapper_" + name + "_log");
-            detector->setExternalObject("wrapper_log", wrapper_log);
-            // Place the wrapper
-            auto wrapper_phys = make_shared_no_delete<G4PVPlacement>(
-                transform_phys, wrapper_log.get(), "wrapper_" + name + "_phys", world_log, false, 0, true);
-            detector->setExternalObject("wrapper_phys", wrapper_phys);
-
-            /*
-                SENSOR
-                * the sensitive detector is the part that collects the deposits
-            */
-            // Create the sensor box and logical volume
-            ROOT::Math::XYZVector sensor_size = model->getSensorSize();
-            std::string sensor_material = model->getActiveMaterial();
-
-            auto sensor_box = std::make_shared<G4Box>(
-                "sensor_" + name, sensor_size.x() / 2.0, sensor_size.y() / 2.0, sensor_size.z() / 2.0);
-            solids_.push_back(sensor_box);
-            sensor_log = make_shared_no_delete<G4LogicalVolume>(
-                sensor_box.get(), materials_[sensor_material], "sensor_" + name + "_log");
-            detector->setExternalObject("sensor_log", sensor_log);
-
-            // Place the sensor box
-            auto sensor_pos = toG4Vector(model->getSensorCenter() - model->getGeometricalCenter());
-            LOG(DEBUG) << "  - Sensor\t\t:\t" << Units::display(sensor_pos, {"mm", "um"});
-            sensor_phys = make_shared_no_delete<G4PVPlacement>(
-                nullptr, sensor_pos, sensor_log.get(), "sensor_" + name + "_phys", wrapper_log.get(), false, 0, true);
-            detector->setExternalObject("sensor_phys", sensor_phys);
-
-            // Create the pixel box and logical volume
-            auto pixel_box = std::make_shared<G4Box>("pixel_" + name,
-                                                     model->getPixelSize().x() / 2.0,
-                                                     model->getPixelSize().y() / 2.0,
-                                                     model->getSensorSize().z() / 2.0);
-            solids_.push_back(pixel_box);
-            auto pixel_log =
-                make_shared_no_delete<G4LogicalVolume>(pixel_box.get(), materials_["silicon"], "pixel_" + name + "_log");
-            detector->setExternalObject("pixel_log", pixel_log);
-
-            // Create the parameterization for the pixel grid
-            std::shared_ptr<G4VPVParameterisation> pixel_param =
-                std::make_shared<Parameterization2DG4>(model->getNPixels().x(),
-                                                       model->getPixelSize().x(),
-                                                       model->getPixelSize().y(),
-                                                       -model->getGridSize().x() / 2.0,
-                                                       -model->getGridSize().y() / 2.0,
-                                                       0);
-            detector->setExternalObject("pixel_param", pixel_param);
-
-            // WARNING: do not place the actual parameterization, only use it if we need it
-            /*
-                    CHIP
-                    * the chip connected to the bumps bond and the support
-            */
-
-            // Construct the chips only if necessary
-            if(model->getChipSize().z() > 1e-9) {
-                // Create the chip box
-                auto chip_box = std::make_shared<G4Box>("chip_" + name,
-                                                        model->getChipSize().x() / 2.0,
-                                                        model->getChipSize().y() / 2.0,
-                                                        model->getChipSize().z() / 2.0);
-                solids_.push_back(chip_box);
-
-                // Create the logical volume for the chip
-                auto chip_log =
-                    make_shared_no_delete<G4LogicalVolume>(chip_box.get(), materials_["silicon"], "chip_" + name + "_log");
-                detector->setExternalObject("chip_log", chip_log);
-
-                // Place the chip
-                auto chip_pos = toG4Vector(model->getChipCenter() - model->getGeometricalCenter());
-                LOG(DEBUG) << "  - Chip\t\t:\t" << Units::display(chip_pos, {"mm", "um"});
-                auto chip_phys = make_shared_no_delete<G4PVPlacement>(
-                    nullptr, chip_pos, chip_log.get(), "chip_" + name + "_phys", wrapper_log.get(), false, 0, true);
-                detector->setExternalObject("chip_phys", chip_phys);
-            }
-
-<<<<<<< HEAD
-            /*
-                    * SUPPORT
-                    * optional layers of support
-            */
-            auto supports_log = std::make_shared<std::vector<std::shared_ptr<G4LogicalVolume>>>();
-            auto supports_phys = std::make_shared<std::vector<std::shared_ptr<G4PVPlacement>>>();
-            int support_idx = 0;
-            for(auto& layer : model->getSupportLayers()) {
-                // Create the box containing the support
-                auto support_box = std::make_shared<G4Box>("support_" + name + "_" + std::to_string(support_idx),
-                                                           layer.getSize().x() / 2.0,
-                                                           layer.getSize().y() / 2.0,
-                                                           layer.getSize().z() / 2.0);
-                solids_.push_back(support_box);
-
-                std::shared_ptr<G4VSolid> support_solid = support_box;
-                if(layer.hasHole()) {
-                    // NOTE: Double the hole size in the z-direction to ensure no fake surfaces are created
-                    auto hole_box = std::make_shared<G4Box>("support_" + name + "_hole_" + std::to_string(support_idx),
-                                                            layer.getHoleSize().x() / 2.0,
-                                                            layer.getHoleSize().y() / 2.0,
-                                                            layer.getHoleSize().z());
-                    solids_.push_back(hole_box);
-
-                    G4Transform3D transform(G4RotationMatrix(), toG4Vector(layer.getHoleCenter() - layer.getCenter()));
-                    auto subtraction_solid = std::make_shared<G4SubtractionSolid>("support_" + name + "_subtraction_" +
-                                                                                      std::to_string(support_idx),
-                                                                                  support_box.get(),
-                                                                                  hole_box.get(),
-                                                                                  transform);
-                    solids_.push_back(subtraction_solid);
-                    support_solid = subtraction_solid;
-                }
-
-                // Create the logical volume for the support
-                auto support_material_iter = materials_.find(layer.getMaterial());
-                if(support_material_iter == materials_.end()) {
-                    throw ModuleError("Cannot construct a support layer of material '" + layer.getMaterial() + "'");
-                }
-                auto support_log =
-                    make_shared_no_delete<G4LogicalVolume>(support_solid.get(),
-                                                           support_material_iter->second,
-                                                           "support_" + name + "_log_" + std::to_string(support_idx));
-                supports_log->push_back(support_log);
-
-                // Place the support
-                auto support_pos = toG4Vector(layer.getCenter() - model->getGeometricalCenter());
-                LOG(DEBUG) << "  - Support\t\t:\t" << Units::display(support_pos, {"mm", "um"});
-                auto support_phys =
-                    make_shared_no_delete<G4PVPlacement>(nullptr,
-                                                         support_pos,
-                                                         support_log.get(),
-                                                         "support_" + name + "_phys_" + std::to_string(support_idx),
-                                                         wrapper_log.get(),
-                                                         false,
-                                                         0,
-                                                         true);
-                supports_phys->push_back(support_phys);
-
-                ++support_idx;
-            }
-            detector->setExternalObject("supports_log", supports_log);
-            detector->setExternalObject("supports_phys", supports_phys);
-
-            // Build the bump bonds only for hybrid pixel detectors
-            auto hybrid_model = std::dynamic_pointer_cast<HybridPixelDetectorModel>(model);
-            if(hybrid_model != nullptr) {
-
-                /*   BUMPS
-                        the bump bonds connect the sensor to the readout chip
-                    */
-
-                // Get parameters from model
-                auto bump_height = hybrid_model->getBumpHeight();
-                auto bump_sphere_radius = hybrid_model->getBumpSphereRadius();
-                auto bump_cylinder_radius = hybrid_model->getBumpCylinderRadius();
-
-                // Create the volume containing the bumps
-                auto bump_box = std::make_shared<G4Box>("bump_box_" + name,
-                                                        hybrid_model->getSensorSize().x() / 2.0,
-                                                        hybrid_model->getSensorSize().y() / 2.0,
-                                                        bump_height / 2.);
-                solids_.push_back(bump_box);
-
-                // Create the logical wrapper volume
-                auto bumps_wrapper_log = make_shared_no_delete<G4LogicalVolume>(
-                    bump_box.get(), world_material_, "bumps_wrapper_" + name + "_log");
-                detector->setExternalObject("bumps_wrapper_log", bumps_wrapper_log);
-
-                // Place the general bumps volume
-                G4ThreeVector bumps_pos = toG4Vector(hybrid_model->getBumpsCenter() - hybrid_model->getGeometricalCenter());
-                LOG(DEBUG) << "  - Bumps\t\t:\t" << Units::display(bumps_pos, {"mm", "um"});
-                auto bumps_wrapper_phys = make_shared_no_delete<G4PVPlacement>(nullptr,
-                                                                               bumps_pos,
-                                                                               bumps_wrapper_log.get(),
-                                                                               "bumps_wrapper_" + name + "_phys",
-                                                                               wrapper_log.get(),
-                                                                               false,
-                                                                               0,
-                                                                               true);
-                detector->setExternalObject("bumps_wrapper_phys", bumps_wrapper_phys);
-
-                // Create the individual bump solid
-                auto bump_sphere = std::make_shared<G4Sphere>(
-                    "bumps_" + name + "_sphere", 0, bump_sphere_radius, 0, 360 * CLHEP::deg, 0, 360 * CLHEP::deg);
-                solids_.push_back(bump_sphere);
-                auto bump_tube = std::make_shared<G4Tubs>(
-                    "bumps_" + name + "_tube", 0., bump_cylinder_radius, bump_height / 2., 0., 360 * CLHEP::deg);
-                solids_.push_back(bump_tube);
-                auto bump = std::make_shared<G4UnionSolid>("bumps_" + name, bump_sphere.get(), bump_tube.get());
-                solids_.push_back(bump);
-
-                // Create the logical volume for the individual bumps
-                auto bumps_cell_log =
-                    make_shared_no_delete<G4LogicalVolume>(bump.get(), materials_["solder"], "bumps_" + name + "_log");
-                detector->setExternalObject("bumps_cell_log", bumps_cell_log);
-
-                // Place the bump bonds grid
-                std::shared_ptr<G4VPVParameterisation> bumps_param = std::make_shared<Parameterization2DG4>(
-                    hybrid_model->getNPixels().x(),
-                    hybrid_model->getPixelSize().x(),
-                    hybrid_model->getPixelSize().y(),
-                    -(hybrid_model->getNPixels().x() * hybrid_model->getPixelSize().x()) / 2.0 +
-                        (hybrid_model->getBumpsCenter().x() - hybrid_model->getCenter().x()),
-                    -(hybrid_model->getNPixels().y() * hybrid_model->getPixelSize().y()) / 2.0 +
-                        (hybrid_model->getBumpsCenter().y() - hybrid_model->getCenter().y()),
-                    0);
-                detector->setExternalObject("bumps_param", bumps_param);
-
-                std::shared_ptr<G4PVParameterised> bumps_param_phys =
-                    std::make_shared<ParameterisedG4>("bumps_" + name + "_phys",
-                                                      bumps_cell_log.get(),
-                                                      bumps_wrapper_log.get(),
-                                                      kUndefined,
-                                                      hybrid_model->getNPixels().x() * hybrid_model->getNPixels().y(),
-                                                      bumps_param.get(),
-                                                      false);
-                detector->setExternalObject("bumps_param_phys", bumps_param_phys);
-            }
-=======
+
+        // Build the bump bonds only for hybrid pixel detectors
+        auto hybrid_model = std::dynamic_pointer_cast<HybridPixelDetectorModel>(model);
+        if(hybrid_model != nullptr) {
+
+            /*   BUMPS
+                    the bump bonds connect the sensor to the readout chip
+                */
+
             // Get parameters from model
             auto bump_height = hybrid_model->getBumpHeight();
             auto bump_sphere_radius = hybrid_model->getBumpSphereRadius();
@@ -922,88 +327,9 @@
                                                   bumps_param.get(),
                                                   false);
             geo_manager_->setExternalObject("bumps_param_phys", bumps_param_phys, name);
->>>>>>> 86238e94
         }
         // ALERT: NO COVER LAYER YET
 
         LOG(TRACE) << " Constructed detector " << detector->getName() << " successfully";
     }
-}
-
-void DetectorConstructionG4::PlacePMTs(G4LogicalVolume* pmt_log,
-                                       G4RotationMatrix* rot,
-                                       G4double& a,
-                                       G4double& b,
-                                       G4double da,
-                                       G4double db,
-                                       G4double amin,
-                                       G4double bmin,
-                                       G4int na,
-                                       G4int nb,
-                                       G4double& x,
-                                       G4double& y,
-                                       G4double& z,
-                                       G4int& k) {
-    /*PlacePMTs : a different way to parameterize placement that does not depend on
-    calculating the position from the copy number
-
-    pmt_log = logical volume for pmts to be placed
-    rot = rotation matrix to apply
-    a,b = coordinates to vary(ie. if varying in the xy plane then pass x,y)
-    da,db = value to increment a,b by
-    amin,bmin = start values for a,b
-    na,nb = number of repitions in a and b
-    x,y,z = just pass x,y, and z by reference (the same ones passed for a,b)
-    k = copy number to start with
-    sd = sensitive detector for pmts
-    */
-    a = amin;
-    for(G4int j = 1; j <= na; j++) {
-        a += da;
-        b = bmin;
-        for(G4int i = 1; i <= nb; i++) {
-            b += db;
-            new G4PVPlacement(rot, G4ThreeVector(x, y, z), pmt_log, "pmt", housing_log.get(), false, k);
-            PMT_positions.emplace_back(G4ThreeVector(x, y, z));
-            k++;
-        }
-    }
-}
-
-/* void DetectorConstructionG4::SurfaceProperties(){
-    G4double ephoton[] = {7.0*CLHEP::eV, 7.14*CLHEP::eV};
-    const G4int num = sizeof(ephoton)/sizeof(G4double);
-
-    // **Scintillator housing properties
-    G4double reflectivity[] = {housing_reflectivity, housing_reflectivity};
-    assert(sizeof(reflectivity) == sizeof(ephoton));
-    G4double efficiency[] = {0.0, 0.0};
-    assert(sizeof(efficiency) == sizeof(ephoton));
-    G4MaterialPropertiesTable* scintHsngPT = new G4MaterialPropertiesTable();
-    scintHsngPT->AddProperty("REFLECTIVITY", ephoton, reflectivity, num);
-    scintHsngPT->AddProperty("EFFICIENCY", ephoton, efficiency, num);
-    G4OpticalSurface* scint_housing_opsurf =
-        new G4OpticalSurface("housing_opsurf",unified,polished,dielectric_metal);
-    scint_housing_opsurf->SetMaterialPropertiesTable(scintHsngPT);
-
-    // **Photocathode surface properties
-    G4double photocath_EFF[]={1.,1.}; //Enables 'detection' of photons
-    assert(sizeof(photocath_EFF) == sizeof(ephoton));
-    G4double photocath_ReR[]={1.92,1.92};
-    assert(sizeof(photocath_ReR) == sizeof(ephoton));
-    G4double photocath_ImR[]={1.69,1.69};
-    assert(sizeof(photocath_ImR) == sizeof(ephoton));
-    G4MaterialPropertiesTable* photocath_mt = new G4MaterialPropertiesTable();
-    photocath_mt->AddProperty("EFFICIENCY",ephoton,photocath_EFF,num);
-    photocath_mt->AddProperty("REALRINDEX",ephoton,photocath_ReR,num);
-    photocath_mt->AddProperty("IMAGINARYRINDEX",ephoton,photocath_ImR,num);
-    G4OpticalSurface* photocath_opsurf=
-        new G4OpticalSurface("photocath_opsurf",glisur,polished,
-                            dielectric_metal);
-    photocath_opsurf->SetMaterialPropertiesTable(photocath_mt);
-
-    // **Create logical skin surfaces
-    new G4LogicalSkinSurface("housign_surf", housing_log.get(),
-                            scint_housing_opsurf);
-    new G4LogicalSkinSurface("photocath_surf", photo_cath_log.get(), photocath_opsurf);
-}*/+}