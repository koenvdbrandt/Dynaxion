--- conflicted
+++ resolved
@@ -13,7 +13,9 @@
 #include <memory>
 #include <utility>
 
+#include "G4LogicalVolume.hh"
 #include "G4Material.hh"
+#include "G4VPhysicalVolume.hh"
 #include "G4VSolid.hh"
 
 #include "G4OpticalSurface.hh"
@@ -39,38 +41,19 @@
          * @brief Constructs the world geometry with all detectors
          * @return Physical volume representing the world
          */
-<<<<<<< HEAD
-        void build(G4LogicalVolume* world_log, std::map<std::string, G4Material*> materials_) override;
-        std::vector<G4ThreeVector> GetPMTPositions() { return PMT_positions; }
-=======
         void build(std::map<std::string, G4Material*> materials_) override;
->>>>>>> 86238e94
 
     private:
         // PMT stuff
-        void PlacePMTs(G4LogicalVolume* pmt_Log,
-                       G4RotationMatrix* rot,
-                       G4double& a,
-                       G4double& b,
-                       G4double da,
-                       G4double db,
-                       G4double amin,
-                       G4double bmin,
-                       G4int na,
-                       G4int nb,
-                       G4double& x,
-                       G4double& y,
-                       G4double& z,
-                       G4int& k);
         // void SurfaceProperties();
         std::shared_ptr<G4LogicalVolume> housing_log;
         std::shared_ptr<G4LogicalVolume> sensor_log;
         std::shared_ptr<G4VPhysicalVolume> sensor_phys;
         std::shared_ptr<G4VPhysicalVolume> housing_phys;
         std::shared_ptr<G4VPhysicalVolume> scint_phys;
-        
+
         std::vector<G4ThreeVector> PMT_positions;
-        G4double housing_reflectivity;
+        // G4double housing_reflectivity;
 
         // Logical volumes
         //
