--- conflicted
+++ resolved
@@ -88,16 +88,9 @@
     // Set the geometry construction to use
     auto geometry_construction = new GeometryConstructionG4(geo_manager_, config_);
 
-<<<<<<< HEAD
-    std::shared_ptr<DetectorConstructionG4> detector_builder =
-        std::make_shared<DetectorConstructionG4>(geo_manager_, config_);
-    //(void) detector_builder;
-    geo_manager_->addBuilder(detector_builder);
-=======
     std::shared_ptr<DetectorConstructionG4> detBuilder = std::make_shared<DetectorConstructionG4>(geo_manager_);
 
     geo_manager_->addBuilder(detBuilder);
->>>>>>> 86238e94
     run_manager_g4_->SetUserInitialization(geometry_construction);
 
     // Run the geometry construct function in GeometryConstructionG4
