/**
 * @file
 * @brief Implementation of simple charge transfer module
 * @copyright Copyright (c) 2017 CERN and the Allpix Squared authors.
 * This software is distributed under the terms of the MIT License, copied verbatim in the file "LICENSE.md".
 * In applying this license, CERN does not waive the privileges and immunities granted to it by virtue of its status as an
 * Intergovernmental Organization or submit itself to any jurisdiction.
 */

#include "SimpleTransferModule.hpp"

#include <fstream>
#include <limits>
#include <memory>
#include <new>
#include <stdexcept>
#include <string>
#include <utility>

#include "core/config/exceptions.h"
#include "core/geometry/HybridPixelDetectorModel.hpp"
#include "core/utils/log.h"
#include "core/utils/unit.h"
#include "tools/ROOT.h"

#include "objects/PixelCharge.hpp"

using namespace allpix;

SimpleTransferModule::SimpleTransferModule(Configuration& config, Messenger* messenger, std::shared_ptr<Detector> detector)
    : Module(config, detector), messenger_(messenger), detector_(std::move(detector)) {
    // Enable parallelization of this module if multithreading is enabled
    enable_parallelization();

    // Set default value for the maximum depth distance to transfer
    config_.setDefault("max_depth_distance", Units::get(5.0, "um"));

    // By default, collect from the full sensor surface, not the implant region
    config_.setDefault("collect_from_implant", false);

<<<<<<< HEAD
    // Plotting parameters
    config_.setDefault<bool>("output_plots", false);
    config_.setDefault<double>("output_plots_step", Units::get(0.1, "ns"));
    config_.setDefault<double>("output_plots_range", Units::get(100, "ns"));

=======
>>>>>>> 607bc81b
    // Save detector model
    model_ = detector_->getModel();

    // Cache flag for output plots:
    output_plots_ = config_.get<bool>("output_plots");

    // Require propagated deposits for single detector
    messenger->bindSingle(this, &SimpleTransferModule::propagated_message_, MsgFlags::REQUIRED);
}

void SimpleTransferModule::init() {

    if(config_.get<bool>("collect_from_implant")) {
        if(detector_->getElectricFieldType() == ElectricFieldType::LINEAR) {
            throw ModuleError("Charge collection from implant region should not be used with linear electric fields.");
        } else {
            auto model = detector_->getModel();
            LOG(INFO) << "Collecting charges from implants with size " << Units::display(model->getImplantSize(), {"um"});
        }
    }
<<<<<<< HEAD

    if(output_plots_) {
        auto time_bins =
            static_cast<int>(config_.get<double>("output_plots_range") / config_.get<double>("output_plots_step"));
        drift_time_histo = new TH1D("drift_time_histo",
                                    "Charge carrier arrival time;t[ns];charge carriers",
                                    time_bins,
                                    0.,
                                    config_.get<double>("output_plots_range"));
    }
=======
>>>>>>> 607bc81b
}

void SimpleTransferModule::run(unsigned int) {
    // Find corresponding pixels for all propagated charges
    LOG(TRACE) << "Transferring charges to pixels";
    unsigned int transferred_charges_count = 0;
    std::map<Pixel::Index, std::vector<const PropagatedCharge*>> pixel_map;
    for(auto& propagated_charge : propagated_message_->getData()) {
        auto position = propagated_charge.getLocalPosition();
        // Ignore if outside depth range of implant
        // FIXME This logic should be improved
        if(std::fabs(position.z() - (model_->getSensorCenter().z() + model_->getSensorSize().z() / 2.0)) >
           config_.get<double>("max_depth_distance")) {
            LOG(DEBUG) << "Skipping set of " << propagated_charge.getCharge() << " propagated charges at "
                       << Units::display(propagated_charge.getLocalPosition(), {"mm", "um"})
                       << " because their local position is not in implant range";
            continue;
        }

        // Find the nearest pixel
        auto xpixel = static_cast<int>(std::round(position.x() / model_->getPixelSize().x()));
        auto ypixel = static_cast<int>(std::round(position.y() / model_->getPixelSize().y()));

        // Ignore if out of pixel grid
        if(xpixel < 0 || xpixel >= model_->getNPixels().x() || ypixel < 0 || ypixel >= model_->getNPixels().y()) {
            LOG(DEBUG) << "Skipping set of " << propagated_charge.getCharge() << " propagated charges at "
                       << Units::display(propagated_charge.getLocalPosition(), {"mm", "um"})
                       << " because their nearest pixel (" << xpixel << "," << ypixel << ") is outside the grid";
            continue;
        }

        // Ignore if outside the implant region:
        if(config_.get<bool>("collect_from_implant") && !detector_->isWithinImplant(position)) {
            LOG(DEBUG) << "Skipping set of " << propagated_charge.getCharge() << " propagated charges at "
                       << Units::display(propagated_charge.getLocalPosition(), {"mm", "um"})
                       << " because it is outside the pixel implant.";
            continue;
        }

        Pixel::Index pixel_index(static_cast<unsigned int>(xpixel), static_cast<unsigned int>(ypixel));

        // Update statistics
        unique_pixels_.insert(pixel_index);
        transferred_charges_count += propagated_charge.getCharge();

        if(output_plots_) {
            drift_time_histo->Fill(propagated_charge.getEventTime(), propagated_charge.getCharge());
        }

        LOG(DEBUG) << "Set of " << propagated_charge.getCharge() << " propagated charges at "
                   << Units::display(propagated_charge.getLocalPosition(), {"mm", "um"}) << " brought to pixel "
                   << pixel_index;

        // Add the pixel the list of hit pixels
        pixel_map[pixel_index].emplace_back(&propagated_charge);
    }

    // Create pixel charges
    LOG(TRACE) << "Combining charges at same pixel";
    std::vector<PixelCharge> pixel_charges;
    for(auto& pixel_index_charge : pixel_map) {
        unsigned int charge = 0;
        for(auto& propagated_charge : pixel_index_charge.second) {
            charge += propagated_charge->getCharge();
        }

        // Get pixel object from detector
        auto pixel = detector_->getPixel(pixel_index_charge.first.x(), pixel_index_charge.first.y());

        pixel_charges.emplace_back(pixel, charge, pixel_index_charge.second);
        LOG(DEBUG) << "Set of " << charge << " charges combined at " << pixel.getIndex();
    }

    // Writing summary and update statistics
    LOG(INFO) << "Transferred " << transferred_charges_count << " charges to " << pixel_map.size() << " pixels";
    total_transferred_charges_ += transferred_charges_count;

    // Dispatch message of pixel charges
    auto pixel_message = std::make_shared<PixelChargeMessage>(pixel_charges, detector_);
    messenger_->dispatchMessage(this, pixel_message);
}

void SimpleTransferModule::finalize() {
    // Print statistics
    LOG(INFO) << "Transferred total of " << total_transferred_charges_ << " charges to " << unique_pixels_.size()
              << " different pixels";

    if(output_plots_) {
        drift_time_histo->Write();
    }
}<|MERGE_RESOLUTION|>--- conflicted
+++ resolved
@@ -38,14 +38,11 @@
     // By default, collect from the full sensor surface, not the implant region
     config_.setDefault("collect_from_implant", false);
 
-<<<<<<< HEAD
     // Plotting parameters
     config_.setDefault<bool>("output_plots", false);
     config_.setDefault<double>("output_plots_step", Units::get(0.1, "ns"));
     config_.setDefault<double>("output_plots_range", Units::get(100, "ns"));
 
-=======
->>>>>>> 607bc81b
     // Save detector model
     model_ = detector_->getModel();
 
@@ -66,7 +63,6 @@
             LOG(INFO) << "Collecting charges from implants with size " << Units::display(model->getImplantSize(), {"um"});
         }
     }
-<<<<<<< HEAD
 
     if(output_plots_) {
         auto time_bins =
@@ -77,8 +73,6 @@
                                     0.,
                                     config_.get<double>("output_plots_range"));
     }
-=======
->>>>>>> 607bc81b
 }
 
 void SimpleTransferModule::run(unsigned int) {
