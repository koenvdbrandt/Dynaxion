/**
 * @file
 * @brief Implementation of Geant4 passive material construction module
 * @copyright Copyright (c) 2017-2019 CERN and the Allpix Squared authors.
 * This software is distributed under the terms of the MIT License, copied verbatim in the file "LICENSE.md".
 * In applying this license, CERN does not waive the privileges and immunities granted to it by virtue of its status as an
 * Intergovernmental Organization or submit itself to any jurisdiction.
 */

#include "PassiveMaterialBuilderGeant4Module.hpp"

#include <cassert>
#include <memory>
#include <string>
#include <utility>

#include "PassiveMaterialConstructionG4.hpp"
#include "core/config/ConfigReader.hpp"
#include "core/geometry/GeometryManager.hpp"

using namespace allpix;

PassiveMaterialBuilderGeant4Module::PassiveMaterialBuilderGeant4Module(Configuration& config,
                                                                       Messenger*,
                                                                       GeometryManager* geo_manager)
    : Module(config), geo_manager_(geo_manager) {}

void PassiveMaterialBuilderGeant4Module::init() {

    // Suppress output from G4
    SUPPRESS_STREAM(G4cout);

    ConfigManager* conf_manager = getConfigManager();
    std::set<std::string> passive_material_names;

    LOG(TRACE) << "Adding " << conf_manager->getPassiveMaterialConfigurations().size()
               << " passive material(s) to the list of builders.";

    for(auto& passive_material_section : conf_manager->getPassiveMaterialConfigurations()) {
        auto name = passive_material_section.getName();
        if(passive_material_names.find(name) != passive_material_names.end()) {
            throw ModuleError("Passive Material with name '" + name +
                              "' is already registered, Passive Material names should be unique");
        }
        passive_material_names.insert(name);

        std::shared_ptr<PassiveMaterialConstructionG4> passive_material_builder =
            std::make_shared<PassiveMaterialConstructionG4>(passive_material_section, geo_manager_);

        // Add the passive materials to objects that will be built in GeometryBuilderGeant4 Module
        geo_manager_->addBuilder(passive_material_builder);

<<<<<<< HEAD
        // Add the max and min points of the passive material to the world volume
        auto add_points = new PassiveMaterialConstructionG4(passive_material_section);
        points_ = add_points->addPoints();
        for(auto& point : points_) {
            geo_manager_->addPoint(point);
        }
    }

    // Run the geometry construct function in GeometryConstructionG4
    // LOG(TRACE) << "Building Geant4 geometry";
    // run_manager_g4_->InitializeGeometry();
=======
        // Add the min and max points to the world volume
        for(auto& point : passive_material_builder->addPoints()) {
            LOG(TRACE) << "adding point " << Units::display(point, {"mm", "um"}) << "to the geometry";
            geo_manager_->addPoint(point);
        }
    }
>>>>>>> 86238e94

    // Release output from G4
    RELEASE_STREAM(G4cout);
}<|MERGE_RESOLUTION|>--- conflicted
+++ resolved
@@ -50,26 +50,12 @@
         // Add the passive materials to objects that will be built in GeometryBuilderGeant4 Module
         geo_manager_->addBuilder(passive_material_builder);
 
-<<<<<<< HEAD
-        // Add the max and min points of the passive material to the world volume
-        auto add_points = new PassiveMaterialConstructionG4(passive_material_section);
-        points_ = add_points->addPoints();
-        for(auto& point : points_) {
-            geo_manager_->addPoint(point);
-        }
-    }
-
-    // Run the geometry construct function in GeometryConstructionG4
-    // LOG(TRACE) << "Building Geant4 geometry";
-    // run_manager_g4_->InitializeGeometry();
-=======
         // Add the min and max points to the world volume
         for(auto& point : passive_material_builder->addPoints()) {
             LOG(TRACE) << "adding point " << Units::display(point, {"mm", "um"}) << "to the geometry";
             geo_manager_->addPoint(point);
         }
     }
->>>>>>> 86238e94
 
     // Release output from G4
     RELEASE_STREAM(G4cout);
