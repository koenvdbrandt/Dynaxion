--- conflicted
+++ resolved
@@ -16,11 +16,10 @@
 DetectorModel::DetectorModel(std::string type, ConfigReader reader) : type_(std::move(type)), reader_(std::move(reader)) {
     using namespace ROOT::Math;
     auto config = reader_.getHeaderConfiguration();
-<<<<<<< HEAD
     sensor_size_ = config.get<ROOT::Math::XYZVector>("sensor_size", ROOT::Math::XYZVector());
     if(sensor_size_ == ROOT::Math::XYZVector()) {
         // Number of pixels
-        setNPixels(config.get<DisplacementVector2D<Cartesian2D<int>>>("number_of_pixels"));
+        setNPixels(config.get<DisplacementVector2D<Cartesian2D<unsigned int>>>("number_of_pixels"));
         // Size of the pixels
         setPixelSize(config.get<XYVector>("pixel_size"));
         // Sensor thickness
@@ -28,14 +27,7 @@
     }
     // Sensor material
     setSensorMaterial(config.get<std::string>("sensor_material", "silicon"));
-=======
 
-    // Number of pixels
-    setNPixels(config.get<DisplacementVector2D<Cartesian2D<unsigned int>>>("number_of_pixels"));
-    // Size of the pixels
-    auto pixel_size = config.get<XYVector>("pixel_size");
-    setPixelSize(pixel_size);
->>>>>>> 3b9c7c98
     // Size of the collection diode implant on each pixels, defaults to the full pixel size when not specified
     auto implant_size = config.get<XYVector>("implant_size", pixel_size_);
     if(implant_size.x() > pixel_size_.x() || implant_size.y() > pixel_size_.y()) {
