--- conflicted
+++ resolved
@@ -209,9 +209,6 @@
 
         std::vector<std::shared_ptr<BaseBuilder>> getBuilders();
 
-<<<<<<< HEAD
-        std::map<std::string, std::string> getDetectorType();
-=======
         /**
          * @brief Fetch an external object linked to this detector
          * @param name Name of the external object
@@ -226,7 +223,6 @@
         template <typename T>
         void setExternalObject(const std::string& name, std::shared_ptr<T> model, const std::string& obj_name);
         std::vector<std::string> getExternalObjectNames() { return external_object_names_; };
->>>>>>> 86238e94
 
     private:
         /**
@@ -261,13 +257,9 @@
         MagneticFieldFunction magnetic_field_function_;
 
         std::vector<std::shared_ptr<BaseBuilder>> builders_;
-<<<<<<< HEAD
-        std::map<std::string, std::string> type_;
-=======
 
         std::map<std::type_index, std::map<std::pair<std::string, std::string>, std::shared_ptr<void>>> external_objects_;
         std::vector<std::string> external_object_names_;
->>>>>>> 86238e94
     };
     /**
      * If the returned object is not a null pointer it is guaranteed to be of the correct type
