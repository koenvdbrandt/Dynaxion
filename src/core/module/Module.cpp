--- conflicted
+++ resolved
@@ -118,10 +118,6 @@
     if(delete_file) {
         allpix::remove_file(file);
     }
-<<<<<<< HEAD
-
-=======
->>>>>>> 9ad369f6
     return file;
 }
 
